# Data Quality Monitoring
Software and tools for data monitoring. This module processes data coming from
readout and sends it output to a kafka broker. Then, the data can be displayed and analyzed. Related repos are
[dqmanalysis](https://github.com/DUNE-DAQ/dqmanalysis) and [dqmplatform](https://github.com/DUNE-DAQ/dqmplatform)

This module does *not* include displaying of data.

## Building

How to clone and build DUNE DAQ packages, including dqm, is covered in [the daq-buildtools instructions](https://dune-daq-sw.readthedocs.io/en/latest/packages/daq-buildtools/).

## How to run

* Standalone configuration

To generate the standalone configuration, run

    python sourcecode/dqm/python/dqm/fake_app_confgen.py

This will create a JSON file that can be used to run the `daq_application`

    daq_application -c dqm.json -n dqm

The standalone configuration is as minimal as it can be. It runs readout,
obtaining the data from a file called `frames.bin` (the configuration assumes it
is located in the same directory that you are running from), and sends the
output of the algorithms to a kafka broker.

* Nanorc configuration

The nanorc configuration can be generated with

    python -m minidaqapp.nanorc.mdapp_multiru_gen --enable-dqm nanorc-dqm

And run with

    nanorc nanorc-dqm

<<<<<<< HEAD
### Running in debug mode
There is a variable `mode` in the python configuration that controls if the
Kafka exporter is used or not. To disable the Kafka exporter (for example, for
debugging purposes) set this variable to `"debug"`. If you have a folder called
`Hist` from where you are running `daq_application` or `nanorc` it will dump the
information there.

## Using the hdf5 to raw event display 
The hdf5 to raw event display is an application included in the dqm. It uses an independent data reading and transformation approach, as well than an other kafka topic than the rest of DQM services. 

Parameters are the following:

broker, default value "188.185.122.48:9092", Kafka Broker adress
topic, default value "dunedqm-incomingadcfrequency", Kafka topic
source, default value "defaultSource", Data source name
rcemap, default value "/config/protoDUNETPCChannelMap_RCE_v4.txt", RCE channels map location
felixmap, default value "/config/protoDUNETPCChannelMap_FELIX_v4.txt", FELIX channels map location
folder, default value "/eos/home-y/yadonon/TriggerRecords/", Folder containing the records
interval, default value "100", Sampling interval of the WIB frames

The applciation parses the folder containing the hdf5 files continuously and sends each new one to the display.
=======
## Supported data streams

* Raw display: A contiguous set in time of the ADC in a number of WIB frames will be displayed.

  Use `--dqm-rawdisplay-params N M L` where N is how many
  seconds there are between running the raw display algorithm, M is the number of
  seconds that will be waited in case it is found to be running N seconds after
  the previous time and L is the number of frames that this algorithm will run on. 
* Mean and RMS plot: The mean and RMS of the ADC for each channel over a number
  of frames

  Use `--dqm-meanrms-params N M L` where N, M and L have the same meaning as above.
* Fourier transform: The fourier transform of the ADC for each channel over a
  number of frames

  Use `--dqm-fourier-params N M L` where N, M and L have the same meaning as above.

## Channel map
To use the horizontal drift channel map (default) with nanorc use `--dqm-cmap HD`,
to use the vertical drift channel map use `--dqm-cmap VD`.
>>>>>>> 8247446f
<|MERGE_RESOLUTION|>--- conflicted
+++ resolved
@@ -36,29 +36,6 @@
 
     nanorc nanorc-dqm
 
-<<<<<<< HEAD
-### Running in debug mode
-There is a variable `mode` in the python configuration that controls if the
-Kafka exporter is used or not. To disable the Kafka exporter (for example, for
-debugging purposes) set this variable to `"debug"`. If you have a folder called
-`Hist` from where you are running `daq_application` or `nanorc` it will dump the
-information there.
-
-## Using the hdf5 to raw event display 
-The hdf5 to raw event display is an application included in the dqm. It uses an independent data reading and transformation approach, as well than an other kafka topic than the rest of DQM services. 
-
-Parameters are the following:
-
-broker, default value "188.185.122.48:9092", Kafka Broker adress
-topic, default value "dunedqm-incomingadcfrequency", Kafka topic
-source, default value "defaultSource", Data source name
-rcemap, default value "/config/protoDUNETPCChannelMap_RCE_v4.txt", RCE channels map location
-felixmap, default value "/config/protoDUNETPCChannelMap_FELIX_v4.txt", FELIX channels map location
-folder, default value "/eos/home-y/yadonon/TriggerRecords/", Folder containing the records
-interval, default value "100", Sampling interval of the WIB frames
-
-The applciation parses the folder containing the hdf5 files continuously and sends each new one to the display.
-=======
 ## Supported data streams
 
 * Raw display: A contiguous set in time of the ADC in a number of WIB frames will be displayed.
@@ -79,4 +56,18 @@
 ## Channel map
 To use the horizontal drift channel map (default) with nanorc use `--dqm-cmap HD`,
 to use the vertical drift channel map use `--dqm-cmap VD`.
->>>>>>> 8247446f
+
+## Using the hdf5 to raw event display 
+The hdf5 to raw event display is an application included in the dqm. It uses an independent data reading and transformation approach, as well than an other kafka topic than the rest of DQM services. 
+
+Parameters are the following:
+
+broker, default value "127.0.0.1:9092", Kafka Broker adress
+topic, default value "dunedqm-incomingadcfrequency", Kafka topic
+source, default value "defaultSource", Data source name
+rcemap, default value "/config/protoDUNETPCChannelMap_RCE_v4.txt", RCE channels map location
+felixmap, default value "/config/protoDUNETPCChannelMap_FELIX_v4.txt", FELIX channels map location
+folder, default value "/eos/home-y/yadonon/TriggerRecords/", Folder containing the records
+interval, default value "100", Sampling interval of the WIB frames
+
+The application parses the folder containing the hdf5 files continuously and sends each new one to the display.