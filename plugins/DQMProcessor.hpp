/**
 * @file DQMProcessor.hpp DQMProcessor Class Interface
 *
 * DQMProcessor is a class that illustrates how to make a DUNE DAQ
 * module that interacts with another one. It does some printing to the screen
 * and prints the trigger number of a Fragment
 *
 * This is part of the DUNE DAQ Application Framework, copyright 2020.
 * Licensing/copyright details are in the COPYING file that you should have
 * received with this code.
 */
#ifndef DQM_PLUGINS_DQMPROCESSOR_HPP_
#define DQM_PLUGINS_DQMPROCESSOR_HPP_

#include "ChannelMap.hpp"

#include "appfwk/DAQModule.hpp"
#include "iomanager/IOManager.hpp"
#include "iomanager/Sender.hpp"
#include "iomanager/Receiver.hpp"
#include "daqdataformats/TriggerRecord.hpp"
#include "dfmessages/TriggerDecision.hpp"
#include "timinglibs/TimestampEstimator.hpp"
#include <ipm/Receiver.hpp>

#include "iomanager/FollyQueue.hpp"

#include <atomic>
#include <chrono>
#include <memory>
#include <string>
#include <utility>
#include <vector>
#include <list>

namespace dunedaq::dqm {

class DQMProcessor : public dunedaq::appfwk::DAQModule
{

public:
  /**
   * @brief DQMProcessor Constructor
   * @param name Instance name for this DQMProcessor instance
   */
  explicit DQMProcessor(const std::string& name);

  DQMProcessor(const DQMProcessor&) = delete;            ///< DQMProcessor is not copy-constructible
  DQMProcessor& operator=(const DQMProcessor&) = delete; ///< DQMProcessor is not copy-assignable
  DQMProcessor(DQMProcessor&&) = delete;                 ///< DQMProcessor is not move-constructible
  DQMProcessor& operator=(DQMProcessor&&) = delete;      ///< DQMProcessor is not move-assignable

  void init(const data_t&) override;

  void do_print(const data_t&);
  void do_start(const data_t&);
  void do_stop(const data_t&);
  void do_configure(const data_t&);

  void dispatch_timesync(dfmessages::TimeSync& timesyncmsg);
  void dispatch_trigger_record(std::unique_ptr<daqdataformats::TriggerRecord>& tr);

  void RequestMaker();
  dfmessages::TriggerDecision CreateRequest(std::vector<dfmessages::GeoID>& m_links, int number_of_frames);

  void dfrequest();

  void get_info(opmonlib::InfoCollector& ci, int /*level*/);

private:
  std::atomic<bool> m_run_marker;
  std::shared_ptr<iomanager::ReceiverConcept<std::unique_ptr<daqdataformats::TriggerRecord>>> m_receiver;
  std::shared_ptr<iomanager::SenderConcept<dfmessages::TriggerDecision>> m_sender;

  std::chrono::milliseconds m_sink_timeout{ 1000 };
  std::chrono::milliseconds m_source_timeout{ 1000 };

  // Configuration parameters
<<<<<<< HEAD
  dqmprocessor::StandardDQM m_standard_dqm_hist;
  dqmprocessor::StandardDQM m_standard_dqm_mean_rms;
  dqmprocessor::StandardDQM m_standard_dqm_fourier;
  dqmprocessor::StandardDQM m_standard_dqm_fourier_sum;
  dqmprocessor::StandardDQM m_standard_channel_mask;
=======
  dqmprocessor::StandardDQM m_hist_conf;
  dqmprocessor::StandardDQM m_mean_rms_conf;
  dqmprocessor::StandardDQM m_fourier_conf;
  dqmprocessor::StandardDQM m_fourier_sum_conf;
>>>>>>> 8549cd48

  // DF configuration parameters
  double m_df_seconds {0};
  double m_df_offset {0};
  int m_df_algs {0};
  int m_df_num_frames {0};

  std::string m_timesync_topic;
  std::string m_df2dqm_connection;
  std::string m_dqm2df_connection;

  std::unique_ptr<timinglibs::TimestampEstimator> m_time_est;

  std::atomic<daqdataformats::run_number_t> m_run_number;

  std::string m_kafka_address;
  std::vector<int> m_link_idx;

  uint16_t m_region; // NOLINT(build/unsigned)
  int m_clock_frequency;

  std::unique_ptr<std::thread> m_running_thread;

  std::atomic<int> m_request_count{ 0 };
  std::atomic<int> m_total_request_count{ 0 };
  std::atomic<int> m_data_count{ 0 };
  std::atomic<int> m_total_data_count{ 0 };
  std::atomic<uint64_t> m_received_timesync_count{ 0 }; // NOLINT(build/unsigned)

  std::string m_channel_map;
  std::shared_ptr<ChannelMap> m_map;

  // std::list<std::unique_ptr<daqdataformats::TriggerRecord>> dftrs;
  iomanager::FollySPSCQueue<std::unique_ptr<daqdataformats::TriggerRecord>> dftrs{"FollyQueue", 100};

  std::string m_mode;
  std::string m_frontend_type;
  int m_readout_window_offset;

  // Constants used in DQMProcessor.cpp
  static constexpr int m_channel_map_delay {2};                // How much time in s to wait until running the channel map
  static constexpr int m_offset_from_channel_map {10};         // How much time in s to wait after the channel map has been filled to run the other algorithms
  static constexpr int m_sleep_time {300};                     // How much time in ms to sleep between checking if the run has been stopped
  static constexpr int m_sleep_time_df {300};                  // How much time in ms to sleep between checking if a TR from DF has arrived
  static constexpr int m_timesync_check {100};                 // How much time in ms to wait for correct timesync messages
};

} // namespace dunedaq::dqm

#endif // DQM_PLUGINS_DQMPROCESSOR_HPP_<|MERGE_RESOLUTION|>--- conflicted
+++ resolved
@@ -76,18 +76,11 @@
   std::chrono::milliseconds m_source_timeout{ 1000 };
 
   // Configuration parameters
-<<<<<<< HEAD
-  dqmprocessor::StandardDQM m_standard_dqm_hist;
-  dqmprocessor::StandardDQM m_standard_dqm_mean_rms;
-  dqmprocessor::StandardDQM m_standard_dqm_fourier;
-  dqmprocessor::StandardDQM m_standard_dqm_fourier_sum;
-  dqmprocessor::StandardDQM m_standard_channel_mask;
-=======
   dqmprocessor::StandardDQM m_hist_conf;
   dqmprocessor::StandardDQM m_mean_rms_conf;
   dqmprocessor::StandardDQM m_fourier_conf;
   dqmprocessor::StandardDQM m_fourier_sum_conf;
->>>>>>> 8549cd48
+  dqmprocessor::StandardDQM m_channel_mask_conf;
 
   // DF configuration parameters
   double m_df_seconds {0};
