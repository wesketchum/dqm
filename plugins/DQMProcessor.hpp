/**
 * @file DQMProcessor.hpp DQMProcessor Class Interface
 *
 * DQMProcessor is a class that illustrates how to make a DUNE DAQ
 * module that interacts with another one. It does some printing to the screen
 * and prints the trigger number of a Fragment
 *
 * This is part of the DUNE DAQ Application Framework, copyright 2020.
 * Licensing/copyright details are in the COPYING file that you should have
 * received with this code.
 */
#ifndef DQM_PLUGINS_DQMPROCESSOR_HPP_
#define DQM_PLUGINS_DQMPROCESSOR_HPP_

#include "ChannelMap.hpp"

#include "appfwk/DAQModule.hpp"
#include "appfwk/DAQSink.hpp"
#include "appfwk/DAQSource.hpp"
#include "daqdataformats/TriggerRecord.hpp"
#include "dfmessages/TriggerDecision.hpp"
#include "timinglibs/TimestampEstimator.hpp"
#include <ipm/Receiver.hpp>

#include <atomic>
#include <chrono>
#include <memory>
#include <string>
#include <utility>
#include <vector>
#include <list>

namespace dunedaq::dqm {

class DQMProcessor : public dunedaq::appfwk::DAQModule
{

public:
  /**
   * @brief DQMProcessor Constructor
   * @param name Instance name for this DQMProcessor instance
   */
  explicit DQMProcessor(const std::string& name);

  DQMProcessor(const DQMProcessor&) = delete;            ///< DQMProcessor is not copy-constructible
  DQMProcessor& operator=(const DQMProcessor&) = delete; ///< DQMProcessor is not copy-assignable
  DQMProcessor(DQMProcessor&&) = delete;                 ///< DQMProcessor is not move-constructible
  DQMProcessor& operator=(DQMProcessor&&) = delete;      ///< DQMProcessor is not move-assignable

  void init(const data_t&) override;

  void do_print(const data_t&);
  void do_start(const data_t&);
  void do_stop(const data_t&);
  void do_configure(const data_t&);

  void dispatch_timesync(ipm::Receiver::Response message);
  void dispatch_trigger_record(ipm::Receiver::Response message);

  void RequestMaker();
  dfmessages::TriggerDecision CreateRequest(std::vector<dfmessages::GeoID>& m_links, int number_of_frames);

  void dfrequest();

  void get_info(opmonlib::InfoCollector& ci, int /*level*/);

private:
  std::atomic<bool> m_run_marker;
  using trigger_record_source_qt = appfwk::DAQSource<std::unique_ptr<daqdataformats::TriggerRecord>>;
  std::unique_ptr<trigger_record_source_qt> m_source;
  using trigger_decision_sink_qt = appfwk::DAQSink<dfmessages::TriggerDecision>;
  std::unique_ptr<trigger_decision_sink_qt> m_sink;

  std::chrono::milliseconds m_sink_timeout{ 1000 };
  std::chrono::milliseconds m_source_timeout{ 1000 };

  // Configuration parameters
  dqmprocessor::StandardDQM m_standard_dqm_hist;
  dqmprocessor::StandardDQM m_standard_dqm_mean_rms;
  dqmprocessor::StandardDQM m_standard_dqm_fourier;
  dqmprocessor::StandardDQM m_standard_dqm_fourier_sum;

  // Configuration parameters for TRs coming from DF
  dqmprocessor::StandardDQM m_df_hist;
  dqmprocessor::StandardDQM m_df_mean_rms;
  dqmprocessor::StandardDQM m_df_fourier;
  dqmprocessor::StandardDQM m_df_fourier_sum;

  std::string m_timesync_connection;
  std::string m_df2dqm_connection;
  std::string m_dqm2df_connection;

  std::unique_ptr<timinglibs::TimestampEstimator> m_time_est;

  std::atomic<daqdataformats::run_number_t> m_run_number;

  std::string m_kafka_address;
  std::vector<int> m_link_idx;

  uint16_t m_region; // NOLINT(build/unsigned)
  int m_clock_frequency;

  std::unique_ptr<std::thread> m_running_thread;

  std::atomic<int> m_request_count{ 0 };
  std::atomic<int> m_total_request_count{ 0 };
  std::atomic<int> m_data_count{ 0 };
  std::atomic<int> m_total_data_count{ 0 };
  std::atomic<uint64_t> m_received_timesync_count{ 0 }; // NOLINT(build/unsigned)

  std::string m_channel_map;
  std::unique_ptr<ChannelMap> m_map;

<<<<<<< HEAD
  std::list<daqdataformats::TriggerRecord> dftrs;

  std::string m_mode;
=======
  int m_readout_window_offset;
>>>>>>> 005561b3
};

} // namespace dunedaq::dqm

#endif // DQM_PLUGINS_DQMPROCESSOR_HPP_<|MERGE_RESOLUTION|>--- conflicted
+++ resolved
@@ -111,13 +111,10 @@
   std::string m_channel_map;
   std::unique_ptr<ChannelMap> m_map;
 
-<<<<<<< HEAD
   std::list<daqdataformats::TriggerRecord> dftrs;
 
   std::string m_mode;
-=======
   int m_readout_window_offset;
->>>>>>> 005561b3
 };
 
 } // namespace dunedaq::dqm
