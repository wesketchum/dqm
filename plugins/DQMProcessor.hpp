--- conflicted
+++ resolved
@@ -21,19 +21,12 @@
 #include "dfmessages/TriggerDecision.hpp"
 #include "timinglibs/TimestampEstimator.hpp"
 
-<<<<<<< HEAD
-#include "dqm/dqmprocessor/Nljs.hpp"
-#include "dqm/dqmprocessor/Structs.hpp"
-#include "dqm/Types.hpp"
-
-=======
 #include <atomic>
 #include <chrono>
 #include <memory>
 #include <string>
 #include <utility>
 #include <vector>
->>>>>>> 0692f12c
 
 namespace dunedaq::dqm {
 
@@ -75,17 +68,11 @@
 
   RunningMode m_running_mode;
 
-<<<<<<< HEAD
-  std::thread m_worker_thread;
-
   // Configuration parameters
   dqmprocessor::StandardDQM m_standard_dqm;
 
-};
-=======
   using timesync_source_qt = appfwk::DAQSource<dfmessages::TimeSync>;
   std::unique_ptr<timesync_source_qt> m_timesync_source;
->>>>>>> 0692f12c
 
   timinglibs::TimestampEstimator* m_time_est;
 
