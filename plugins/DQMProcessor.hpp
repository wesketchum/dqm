--- conflicted
+++ resolved
@@ -53,13 +53,8 @@
   void do_stop(const data_t&);
   void do_configure(const data_t&);
 
-<<<<<<< HEAD
   void dispatch_timesync(ipm::Receiver::Response message);
 
-  std::atomic<bool> m_run_marker;
-
-=======
->>>>>>> 7cde9901
   void RequestMaker();
   dfmessages::TriggerDecision CreateRequest(std::vector<dfmessages::GeoID>& m_links, int number_of_frames);
 
@@ -93,18 +88,11 @@
 
   std::unique_ptr<std::thread> m_running_thread;
 
-<<<<<<< HEAD
-  std::atomic<int> m_request_count{0};
-  std::atomic<int> m_total_request_count{0};
-  std::atomic<int> m_data_count{0};
-  std::atomic<int> m_total_data_count{0};
-  std::atomic<uint64_t> m_received_timesync_count{0}; // NOLINT(build/unsigned)
-=======
   std::atomic<int> m_request_count{ 0 };
   std::atomic<int> m_total_request_count{ 0 };
   std::atomic<int> m_data_count{ 0 };
   std::atomic<int> m_total_data_count{ 0 };
->>>>>>> 7cde9901
+  std::atomic<uint64_t> m_received_timesync_count{ 0 }; // NOLINT(build/unsigned)
 
   std::string m_channel_map;
   std::unique_ptr<ChannelMap> m_map;
