/**
 * @file DQMProcessor.cpp DQMProcessor Class Implementation
 *
 * See header for more on this class
 *
 * This is part of the DUNE DAQ Application Framework, copyright 2020.
 * Licensing/copyright details are in the COPYING file that you should have
 * received with this code.
 */
// DQM includes
#include "Constants.hpp"
#include "dqm/dqmprocessor/Nljs.hpp"
#include "dqm/dqmprocessor/Structs.hpp"
#include "dqm/dqmprocessorinfo/InfoNljs.hpp"

#include "ChannelMapEmpty.hpp"
#include "ChannelMapFiller.hpp"
#include "DFModule.hpp"
#include "DQMProcessor.hpp"
#include "FourierContainer.hpp"
#include "HistContainer.hpp"
#include "ChannelMask.hpp"

// DUNE-DAQ includes
#include "daqdataformats/ComponentRequest.hpp"
#include "daqdataformats/Fragment.hpp"
#include "daqdataformats/GeoID.hpp"
#include "daqdataformats/TriggerRecord.hpp"
#include "detdataformats/wib/WIBFrame.hpp"
#include "dfmessages/TimeSync.hpp"
#include "dfmessages/TriggerDecision.hpp"
#include "dfmessages/TRMonRequest.hpp"
#include "networkmanager/NetworkManager.hpp"
#include "dfmessages/TriggerRecord_serialization.hpp"

// C++ includes
#include <chrono>
#include <map>
#include <memory>
#include <string>
#include <thread>
#include <utility>
#include <vector>

namespace dunedaq {
namespace dqm {

DQMProcessor::DQMProcessor(const std::string& name)
  : DAQModule(name)
{
  register_command("start", &DQMProcessor::do_start);
  register_command("conf", &DQMProcessor::do_configure);
  register_command("stop", &DQMProcessor::do_stop);
}

void
DQMProcessor::init(const data_t&)
{
}

void
DQMProcessor::get_info(opmonlib::InfoCollector& ci, int /*level*/)
{
  dqmprocessorinfo::Info fcr;

  fcr.requests = m_request_count.exchange(0);
  fcr.total_requests = m_total_request_count.load();
  fcr.data_deliveries = m_data_count.exchange(0);
  fcr.total_data_deliveries = m_total_data_count.load();

  ci.add(fcr);
}

void
DQMProcessor::do_configure(const nlohmann::json& args)
{
  auto conf = args.get<dqmprocessor::Conf>();
  m_kafka_address = conf.kafka_address;

  m_mode = conf.mode;
  m_frontend_type = conf.frontend_type;

<<<<<<< HEAD
  m_standard_dqm_hist = conf.sdqm_hist;
  m_standard_dqm_mean_rms = conf.sdqm_mean_rms;
  m_standard_dqm_fourier = conf.sdqm_fourier;
  m_standard_dqm_fourier_sum = conf.sdqm_fourier_sum;
  m_standard_channel_mask = conf.sdqm_channel_mask;
=======
  m_hist_conf = conf.hist;
  m_mean_rms_conf = conf.mean_rms;
  m_fourier_conf = conf.fourier;
  m_fourier_sum_conf = conf.fourier_sum;
>>>>>>> 8549cd48

  m_df_seconds = conf.df_seconds;
  m_df_offset = conf.df_offset;
  m_df_algs = conf.df_algs;
  m_df_num_frames = conf.df_num_frames;

  m_link_idx = conf.link_idx;
  m_clock_frequency = conf.clock_frequency;
  m_channel_map = conf.channel_map;
  m_region = conf.region;
  m_readout_window_offset = conf.readout_window_offset;

  m_timesync_topic = conf.timesync_topic_name;
  m_df2dqm_connection = conf.df2dqm_connection_name;
  m_dqm2df_connection = conf.dqm2df_connection_name;

  if (m_mode == "df") {
      // networkmanager::NetworkManager::get().start_listening(m_df2dqm_connection);
  }
  else if (m_mode == "readout") {
    dunedaq::iomanager::ConnectionRef cref;
    cref.uid = "trigger_record_q_dqm";
    m_receiver = get_iom_receiver<std::unique_ptr<daqdataformats::TriggerRecord>>(cref);
    cref.uid = "trigger_decision_q_dqm";
    m_sender = get_iom_sender<dfmessages::TriggerDecision>(cref);
  }
}

void
DQMProcessor::do_start(const nlohmann::json& args)
{
  if (m_mode == "readout") {

    m_time_est.reset(new timinglibs::TimestampEstimator(m_clock_frequency));

    m_received_timesync_count.store(0);

    dunedaq::iomanager::ConnectionRef cref;
    cref.uid = m_timesync_topic;
    cref.dir = dunedaq::iomanager::Direction::kInput;
    get_iomanager()->add_callback<dfmessages::TimeSync>(cref, std::bind(&DQMProcessor::dispatch_timesync, this, std::placeholders::_1));

  }

  if (m_mode == "df") {
    dunedaq::iomanager::ConnectionRef cref;
    cref.uid = m_df2dqm_connection;
    get_iomanager()->add_callback<std::unique_ptr<daqdataformats::TriggerRecord>>(cref, std::bind(&DQMProcessor::dispatch_trigger_record, this, std::placeholders::_1));

  }

  m_run_marker.store(true);

  m_run_number.store(daqdataformats::run_number_t(args.at("run").get<daqdataformats::run_number_t>()));

  // The channel map pointer is set to the empty channel map that is not filled
  // and allows the first check to pass for it to be filled with the actual
  // channel map
  m_map = std::shared_ptr<ChannelMap>(new ChannelMapEmpty);

  m_running_thread.reset(new std::thread(&DQMProcessor::RequestMaker, this));
}

void
DQMProcessor::do_stop(const data_t&)
{
  m_run_marker.store(false);
  m_running_thread->join();

  if (m_mode == "readout") {

    dunedaq::iomanager::ConnectionRef cref;
    cref.uid = m_timesync_topic;
    cref.dir = dunedaq::iomanager::Direction::kInput;
    get_iomanager()->remove_callback<dfmessages::TimeSync>(cref);
  }
  else if (m_mode == "df") {
    dunedaq::iomanager::ConnectionRef cref;
    cref.uid = m_df2dqm_connection;
    get_iomanager()->remove_callback<std::unique_ptr<daqdataformats::TriggerRecord>>(cref);
  }
  TLOG() << get_name() << ": received " << m_received_timesync_count.load() << " TimeSync messages.";
}

void
DQMProcessor::RequestMaker()
{

  // Helper struct with the necessary information about an instance
  struct AnalysisInstance
  {
    std::shared_ptr<AnalysisModule> mod;
    double between_time;
    int number_of_frames;
    std::shared_ptr<std::thread> running_thread;
    std::string name;
  };

  std::vector<daqdataformats::GeoID> m_links;

  for (auto i : m_link_idx) {
    m_links.push_back({ daqdataformats::GeoID::SystemType::kTPC, m_region, static_cast<unsigned int>(i) });
  }

  // Map that holds the tasks and times when to do them
  std::map<std::chrono::time_point<std::chrono::system_clock>, AnalysisInstance> map;

  std::unique_ptr<daqdataformats::TriggerRecord> element{ nullptr };

  // Instances of analysis modules

  // Raw event display
  auto hist = std::make_shared<HistContainer>(
      "raw_display", CHANNELS_PER_LINK * m_link_idx.size(), m_link_idx, 100, 0, 5000, false);
  // Mean and RMS
  auto mean_rms = std::make_shared<HistContainer>(
      "rmsm_display", CHANNELS_PER_LINK * m_link_idx.size(), m_link_idx, 100, 0, 5000, true);
  // Fourier transform
  // The Delta of time between frames is the inverse of the sampling frequency (clock frequency)
  // but because we are sampling every TICKS_BETWEEN_TIMESTAMP ticks we have to multiply by that
  auto fourier = std::make_shared<FourierContainer>("fft_display",
                                                      CHANNELS_PER_LINK * m_link_idx.size(),
                                                      m_link_idx,
                                                      1. / m_clock_frequency * TICKS_BETWEEN_TIMESTAMP,
                                                      m_fourier_conf.num_frames);
  auto fouriersum = std::make_shared<FourierContainer>("fft_sums_display",
                                                      4,
                                                      m_link_idx,
                                                      1. / m_clock_frequency * TICKS_BETWEEN_TIMESTAMP,
                                                      m_fourier_sum_conf.num_frames,
                                                      true);
  auto channel_mask = std::make_shared<ChannelMask>("channel_mask_display",
                                                    m_link_idx);

  // Whether an algorithm is enabled or not depends on the value of the bitfield m_df_algs
  TLOG() << "m_df_algs = " << m_df_algs;
  auto dfmodule = std::make_shared<DFModule>(m_df_algs & 1, m_df_algs & 2,
                                             m_df_algs & 4, m_df_algs & 8,
                                             m_clock_frequency, m_link_idx,
                                             m_df_num_frames);

  // Fills the channel map at the beggining of a run
  auto chfiller = std::make_shared<ChannelMapFiller>("channelmapfiller", m_channel_map);

  // Initial tasks
  // Add some offset time to let the other parts of the DAQ start
  // Typically the first and maybe second requests of data fails
  if (m_hist_conf.how_often > 0)
    map[std::chrono::system_clock::now() + std::chrono::seconds(m_offset_from_channel_map)] = {
      hist,
      m_hist_conf.how_often,
      m_hist_conf.num_frames,
      nullptr,
      "Histogram every " + std::to_string(m_hist_conf.how_often) + " s"
    };
  if (m_mean_rms_conf.how_often > 0)
    map[std::chrono::system_clock::now() + std::chrono::seconds(m_offset_from_channel_map)] = {
      mean_rms,
      m_mean_rms_conf.how_often,
      m_mean_rms_conf.num_frames,
      nullptr,
      "Mean and RMS every " + std::to_string(m_mean_rms_conf.how_often) + " s"
    };
  if (m_fourier_conf.how_often > 0)
    map[std::chrono::system_clock::now() + std::chrono::seconds(m_offset_from_channel_map)] = {
      fourier,
      m_fourier_conf.how_often,
      m_fourier_conf.num_frames,
      nullptr,
      "Fourier every " + std::to_string(m_fourier_conf.how_often) + " s"
    };

  if (m_fourier_sum_conf.how_often > 0)
    map[std::chrono::system_clock::now() + std::chrono::seconds(m_offset_from_channel_map)] = {
      fouriersum,
      m_fourier_sum_conf.how_often,
      m_fourier_sum_conf.num_frames,
      nullptr,
      "Summed Fourier every " + std::to_string(m_fourier_sum_conf.how_often) + " s"
    };

  if (m_standard_channel_mask.how_often > 0)
    map[std::chrono::system_clock::now() + std::chrono::seconds(m_offset_from_channel_map)] = {
      channel_mask,
      m_standard_channel_mask.how_often,
      m_standard_channel_mask.unavailable_time,
      m_standard_channel_mask.num_frames,
      nullptr,
      "Channel Mask every " + std::to_string(m_standard_channel_mask.how_often) + " s"
    };

  if (m_mode == "df" && m_df_seconds > 0) {
    map[std::chrono::system_clock::now() + std::chrono::milliseconds(1000 * m_offset_from_channel_map + static_cast<int>(m_df_offset * 1000))] = {
      dfmodule,
      m_df_seconds,
      -1, // Number of frames, unused
      nullptr,
      "Algorithms on TRs from DF every " + std::to_string(m_df_seconds) + " s"
    };
  }


  map[std::chrono::system_clock::now() + std::chrono::seconds(m_channel_map_delay)] = { chfiller,
                                                                                        3,
                                                                                        1, // Request only one frame for each link
                                                                                        nullptr,  "Channel map filler" };

  // Main loop, running forever
  while (m_run_marker) {

    auto task = map.begin();
    if (task == map.end()) {
      throw ProcessorError(ERS_HERE, "Empty map! This should never happen!");
    }
    auto next_time = task->first;
    auto analysis_instance = task->second;
    auto algo = analysis_instance.mod;

    // Sleep until the next time, done in steps so that one doesn't have to wait a lot
    // when stopping
    while (m_run_marker && next_time - std::chrono::system_clock::now() > std::chrono::duration<double>(m_sleep_time / 1000.)) {
      std::this_thread::sleep_for(std::chrono::milliseconds(m_sleep_time));
    }
    if (!m_run_marker) break;
    std::this_thread::sleep_until(next_time);

    // Save pointer to delete the thread later
    auto previous_thread = analysis_instance.running_thread;

    // If the channel map filler has already run and has worked then remove the entry
    // and keep running
    if (analysis_instance.mod == chfiller && m_map->is_filled()) {
      // If the channel map filling has not finished yet
      // we wait until the it has finished and the thread is joined
      if (analysis_instance.running_thread != nullptr && analysis_instance.running_thread->joinable()) {
        analysis_instance.running_thread->join();
      }
      map.erase(task);
      TLOG_DEBUG(5) << "Channel map already filled, removing entry and starting again";
      continue;
    }

    // We don't want to run if the run has stopped after sleeping for a while
    if (!m_run_marker) {
      break;
    }

    // Make sure that the process is not running and a request can be made
    // otherwise we wait for more time
    if (algo->get_is_running()) {
      TLOG(5) << "ALGORITHM " << analysis_instance.name << " already running";
      map[std::chrono::system_clock::now() +
          // We wait 10% of the time between runs of the algorithm
          std::chrono::milliseconds(static_cast<int>(analysis_instance.between_time * 100.0))] = {
        algo,
        analysis_instance.between_time,
        analysis_instance.number_of_frames,
        previous_thread,
        analysis_instance.name
      };
      map.erase(task);
      continue;
    }

    // There was a bug where the timestamp was retrieved before there were any timestamps
    // obtaining an invalid timestamps
    if (m_mode == "readout") {
      auto timestamp = m_time_est->get_timestamp_estimate();
      if (timestamp == dfmessages::TypeDefaults::s_invalid_timestamp) {
        ers::warning(InvalidTimestamp(ERS_HERE, timestamp));
        // Some sleep is needed because at the beginning there are no valid timestamps
        // so it will be checking continuously if there is a valid one
        std::this_thread::sleep_for(std::chrono::milliseconds(m_timesync_check));
        continue;
      }
    }

    // Now it's the time to do something
    dfmessages::TriggerDecision request;
    if (m_mode == "readout") {
      request = CreateRequest(m_links, analysis_instance.number_of_frames);
      try {
        m_sender->send(std::move(request), m_sink_timeout);
      } catch (iomanager::TimeoutExpired&) {
        TLOG() << "DQM: Unable to push to the request queue";
        continue;
      }
      TLOG_DEBUG(10) << "Request (trigger decision) pushed to the queue";
    }
    else if (m_mode == "df") {
      dfrequest();
    }

    ++m_request_count;
    ++m_total_request_count;

    if (m_mode == "readout") {
      try {
        element = m_receiver->receive(m_source_timeout);
      } catch (const ers::Issue& excpt) {
        TLOG() << "DQM: Unable to pop from the data queue";
        continue;
      }
      TLOG_DEBUG(10) << "Data popped from the queue";
    }
    else if (m_mode == "df") {
      while (m_run_marker && dftrs.get_num_elements() == 0) {
        std::this_thread::sleep_for(std::chrono::milliseconds(m_sleep_time_df));
      }
      if (!m_run_marker) {
        break;
      }
      dftrs.pop(element, std::chrono::milliseconds(100));
    }

    ++m_data_count;
    ++m_total_data_count;

    auto memfunc = &AnalysisModule::run;
    auto current_thread =
      std::make_shared<std::thread>(memfunc, std::ref(*algo), std::move(element), std::ref(m_run_marker), std::ref(m_map), std::ref(m_frontend_type), m_kafka_address);
    element.reset(nullptr);

    // Add a new entry for the current instance
    TLOG() << "Starting to run \"" << analysis_instance.name << "\"";
    map[std::chrono::system_clock::now() +
        std::chrono::milliseconds(static_cast<int>(analysis_instance.between_time) * 1000)] = {
      algo,
      analysis_instance.between_time,
      analysis_instance.number_of_frames,
      current_thread,
      analysis_instance.name
    };

    // Delete thread
    if (previous_thread != nullptr) {
      if (previous_thread->joinable()) {
        previous_thread->join();
      } else {
        throw ProcessorError(ERS_HERE, "Thread not joinable");
      }
    }

    map.erase(task);
  }

  for (auto& [time, analysis_instance] : map) {
    if (analysis_instance.running_thread && analysis_instance.running_thread->joinable()) {
      analysis_instance.running_thread->join();
    }
  }

  // Delete the timestamp estimator after we are sure we won't need it
  m_time_est.reset(nullptr);
} // NOLINT Function length

dfmessages::TriggerDecision
DQMProcessor::CreateRequest(std::vector<dfmessages::GeoID>& m_links, int number_of_frames)
{
  auto timestamp = m_time_est->get_timestamp_estimate();
  dfmessages::TriggerDecision decision;

  static daqdataformats::trigger_number_t trigger_number = 1;

  decision.trigger_number = trigger_number;
  trigger_number++;
  decision.run_number = m_run_number;
  decision.trigger_timestamp = timestamp;
  decision.readout_type = dfmessages::ReadoutType::kMonitoring;

  int window_size = number_of_frames * TICKS_BETWEEN_TIMESTAMP;

  for (auto& link : m_links) {
    // TLOG() << "ONE LINK";
    daqdataformats::ComponentRequest request;
    request.component = link;
    // Some offset is required to avoid having delayed requests in readout
    // which make the TRB to take longer and longer to create the trigger records
    // 10^5 was tried at first but wasn't enough. At 50 MHz, 10^5 = 2 ms
    // The current value is 10^7 which seems to work after several hours of
    // running and no delayed requests in readout
    request.window_begin = timestamp - window_size - m_readout_window_offset;
    request.window_end = timestamp - m_readout_window_offset;

    decision.components.push_back(request);
  }

  TLOG_DEBUG(10) << "Making request (trigger decision) asking for " << m_links.size()
                 << " links and with the beginning of the window at timestamp " << timestamp - window_size
                 << " and the end of the window at timestamp " << timestamp;
  ;

  return decision;
}


void
DQMProcessor::dispatch_trigger_record(std::unique_ptr<daqdataformats::TriggerRecord>& tr)
{
  dftrs.push(std::move(tr), std::chrono::milliseconds(100));
}


void
DQMProcessor::dfrequest()
{
  TLOG() << "Sending request to DF";
  dfmessages::TRMonRequest trmon;
  trmon.run_number = m_run_number;
  trmon.trigger_type = 1;
  trmon.data_destination = m_df2dqm_connection;

  // auto trmon_message = serialization::serialize(trmon, serialization::kMsgPack);
  // networkmanager::NetworkManager::get().send_to(m_dqm2df_connection, ;
  get_iom_sender<dfmessages::TRMonRequest>(m_dqm2df_connection)->send(std::move(trmon), m_sink_timeout);
}


void
DQMProcessor::dispatch_timesync(dfmessages::TimeSync& timesyncmsg)
{
  ++m_received_timesync_count;
  TLOG_DEBUG(13) << "Received TimeSync message with DAQ time= " << timesyncmsg.daq_time
                 << ", run=" << timesyncmsg.run_number << " (local run number is " << m_run_number << ")";
  if (m_time_est.get() != nullptr) {
    if (timesyncmsg.run_number == m_run_number) {
      m_time_est->add_timestamp_datapoint(timesyncmsg);
    } else {
      TLOG_DEBUG(0) << "Discarded TimeSync message from run " << timesyncmsg.run_number << " during run " << m_run_number;
    }
  }
}

} // namespace dqm
} // namespace dunedaq

// Define the module
DEFINE_DUNE_DAQ_MODULE(dunedaq::dqm::DQMProcessor)<|MERGE_RESOLUTION|>--- conflicted
+++ resolved
@@ -80,18 +80,11 @@
   m_mode = conf.mode;
   m_frontend_type = conf.frontend_type;
 
-<<<<<<< HEAD
-  m_standard_dqm_hist = conf.sdqm_hist;
-  m_standard_dqm_mean_rms = conf.sdqm_mean_rms;
-  m_standard_dqm_fourier = conf.sdqm_fourier;
-  m_standard_dqm_fourier_sum = conf.sdqm_fourier_sum;
-  m_standard_channel_mask = conf.sdqm_channel_mask;
-=======
   m_hist_conf = conf.hist;
   m_mean_rms_conf = conf.mean_rms;
   m_fourier_conf = conf.fourier;
   m_fourier_sum_conf = conf.fourier_sum;
->>>>>>> 8549cd48
+  m_channel_mask_conf = conf.channel_mask;
 
   m_df_seconds = conf.df_seconds;
   m_df_offset = conf.df_offset;
@@ -273,14 +266,14 @@
       "Summed Fourier every " + std::to_string(m_fourier_sum_conf.how_often) + " s"
     };
 
-  if (m_standard_channel_mask.how_often > 0)
+  if (m_channel_mask_conf.how_often > 0)
     map[std::chrono::system_clock::now() + std::chrono::seconds(m_offset_from_channel_map)] = {
       channel_mask,
-      m_standard_channel_mask.how_often,
-      m_standard_channel_mask.unavailable_time,
-      m_standard_channel_mask.num_frames,
+      m_channel_mask_conf.how_often,
+      m_channel_mask_conf.unavailable_time,
+      m_channel_mask_conf.num_frames,
       nullptr,
-      "Channel Mask every " + std::to_string(m_standard_channel_mask.how_often) + " s"
+      "Channel Mask every " + std::to_string(m_channel_mask_conf.how_often) + " s"
     };
 
   if (m_mode == "df" && m_df_seconds > 0) {
