/**
 * @file DQMProcessor.cpp DQMProcessor Class Implementation
 *
 * See header for more on this class
 *
 * This is part of the DUNE DAQ Application Framework, copyright 2020.
 * Licensing/copyright details are in the COPYING file that you should have
 * received with this code.
 */
// DQM includes
#include "Constants.hpp"
#include "dqm/dqmprocessor/Nljs.hpp"
#include "dqm/dqmprocessor/Structs.hpp"
#include "dqm/dqmprocessorinfo/InfoNljs.hpp"

#include "ChannelMapEmpty.hpp"
#include "ChannelMapFiller.hpp"
#include "DQMProcessor.hpp"
#include "FourierContainer.hpp"
#include "HistContainer.hpp"

// DUNE-DAQ includes
#include "appfwk/DAQSource.hpp"
#include "daqdataformats/ComponentRequest.hpp"
#include "daqdataformats/Fragment.hpp"
#include "daqdataformats/GeoID.hpp"
#include "daqdataformats/TriggerRecord.hpp"
#include "detdataformats/wib/WIBFrame.hpp"
#include "dfmessages/TimeSync.hpp"
#include "dfmessages/TriggerDecision.hpp"
#include "networkmanager/NetworkManager.hpp"

// C++ includes
#include <chrono>
#include <map>
#include <memory>
#include <string>
#include <thread>
#include <utility>
#include <vector>

namespace dunedaq {
namespace dqm {

DQMProcessor::DQMProcessor(const std::string& name)
  : DAQModule(name)
{
  register_command("start", &DQMProcessor::do_start);
  register_command("conf", &DQMProcessor::do_configure);
  register_command("stop", &DQMProcessor::do_stop);
}

void
DQMProcessor::init(const data_t&)
{
  m_source.reset(new trigger_record_source_qt("trigger_record_q_dqm"));
  m_sink.reset(new trigger_decision_sink_qt("trigger_decision_q_dqm"));
}

void
DQMProcessor::get_info(opmonlib::InfoCollector& ci, int /*level*/)
{
  dqmprocessorinfo::Info fcr;

  fcr.requests = m_request_count.exchange(0);
  fcr.total_requests = m_total_request_count.load();
  fcr.data_deliveries = m_data_count.exchange(0);
  fcr.total_data_deliveries = m_total_data_count.load();

  ci.add(fcr);
}

void
DQMProcessor::do_configure(const nlohmann::json& args)
{
  auto conf = args.get<dqmprocessor::Conf>();
  m_kafka_address = conf.kafka_address;
  m_standard_dqm_hist = conf.sdqm_hist;
  m_standard_dqm_mean_rms = conf.sdqm_mean_rms;
  m_standard_dqm_fourier = conf.sdqm_fourier;
  m_standard_dqm_fourier_sum = conf.sdqm_fourier_sum;

  m_link_idx = conf.link_idx;

  m_clock_frequency = conf.clock_frequency;

  m_channel_map = conf.channel_map;

  m_region = conf.region;

  m_timesync_connection = conf.timesync_connection_name;
}

void
DQMProcessor::do_start(const nlohmann::json& args)
{
  m_time_est.reset(new timinglibs::TimestampEstimator(m_clock_frequency));

  m_received_timesync_count.store(0);
  networkmanager::NetworkManager::get().start_listening(m_timesync_connection);
  networkmanager::NetworkManager::get().register_callback(
    m_timesync_connection, std::bind(&DQMProcessor::dispatch_timesync, this, std::placeholders::_1));

  m_run_marker.store(true);

  m_run_number.store(daqdataformats::run_number_t(args.at("run").get<daqdataformats::run_number_t>()));

  // The channel map pointer is set to the empty channel map that is not filled
  // and allows the first check to pass for it to be filled with the actual
  // channel map
  m_map.reset(new ChannelMapEmpty);

  m_running_thread.reset(new std::thread(&DQMProcessor::RequestMaker, this));
}

void
DQMProcessor::do_stop(const data_t&)
{
  m_run_marker.store(false);
  m_running_thread->join();

  networkmanager::NetworkManager::get().clear_callback(m_timesync_connection);
  networkmanager::NetworkManager::get().stop_listening(m_timesync_connection);
  TLOG() << get_name() << ": received " << m_received_timesync_count.load() << " TimeSync messages.";
}

void
DQMProcessor::RequestMaker()
{

  // Helper struct with the necessary information about an instance
  struct AnalysisInstance
  {
    std::shared_ptr<AnalysisModule> mod;
    double between_time;
    double default_unavailable_time;
    int number_of_frames;
    std::shared_ptr<std::thread> running_thread;
    std::string name;
  };

  std::vector<daqdataformats::GeoID> m_links;

  for (auto i : m_link_idx) {
    m_links.push_back({ daqdataformats::GeoID::SystemType::kTPC, m_region, static_cast<unsigned int>(i) });
  }

  // Map that holds the tasks and times when to do them
  std::map<std::chrono::time_point<std::chrono::system_clock>, AnalysisInstance> map;

  std::unique_ptr<daqdataformats::TriggerRecord> element;

  // Instances of analysis modules

  // Raw event display
  auto hist = std::make_shared<HistContainer>(
    "raw_display", CHANNELS_PER_LINK * m_link_idx.size(), m_link_idx, 100, 0, 5000, false);
  // Mean and RMS
  auto mean_rms = std::make_shared<HistContainer>(
    "rmsm_display", CHANNELS_PER_LINK * m_link_idx.size(), m_link_idx, 100, 0, 5000, true);
  // Fourier transform
  // The Delta of time between frames is the inverse of the sampling frequency (clock frequency)
  // but because we are sampling every TICKS_BETWEEN_TIMESTAMP ticks we have to multiply by that
<<<<<<< HEAD
  FourierContainer fourier("fft_display", CHANNELS_PER_LINK * m_link_idx.size(), m_link_idx, 1. / m_clock_frequency * TICKS_BETWEEN_TIMESTAMP, m_standard_dqm_fourier.num_frames);
  // Summed Fourier transform, assume the number of planes is 3 and one more to have the total one
  FourierContainer fouriersum("fft_sums_display", 4, m_link_idx, 1. / m_clock_frequency * TICKS_BETWEEN_TIMESTAMP, m_standard_dqm_fourier_sum.num_frames, true);
=======
  auto fourier = std::make_shared<FourierContainer>("fft_display",
                                                    CHANNELS_PER_LINK * m_link_idx.size(),
                                                    m_link_idx,
                                                    1. / m_clock_frequency * TICKS_BETWEEN_TIMESTAMP,
                                                    m_standard_dqm_fourier.num_frames);
>>>>>>> 567322dc
  // Fills the channel map at the beggining of a run
  auto chfiller = std::make_shared<ChannelMapFiller>("channelmapfiller", m_channel_map);

  // Initial tasks
  // Add some offset time to let the other parts of the DAQ start
  // Typically the first and maybe second requests of data fails
  if (m_standard_dqm_hist.how_often > 0)
    map[std::chrono::system_clock::now() + std::chrono::seconds(10)] = {
      hist,
      m_standard_dqm_hist.how_often,
      m_standard_dqm_hist.unavailable_time,
      m_standard_dqm_hist.num_frames,
      nullptr,
      "Histogram every " + std::to_string(m_standard_dqm_hist.how_often) + " s"
    };
  if (m_standard_dqm_mean_rms.how_often > 0)
    map[std::chrono::system_clock::now() + std::chrono::seconds(10)] = {
      mean_rms,
      m_standard_dqm_mean_rms.how_often,
      m_standard_dqm_mean_rms.unavailable_time,
      m_standard_dqm_mean_rms.num_frames,
      nullptr,
      "Mean and RMS every " + std::to_string(m_standard_dqm_mean_rms.how_often) + " s"
    };
  if (m_standard_dqm_fourier.how_often > 0)
<<<<<<< HEAD
    map[std::chrono::system_clock::now() + std::chrono::seconds(10)] = {&fourier,
                                                                        m_standard_dqm_fourier.how_often,
                                                                        m_standard_dqm_fourier.unavailable_time,
                                                                        m_standard_dqm_fourier.num_frames,
                                                                        nullptr,
                                                                        "Fourier every " + std::to_string(m_standard_dqm_fourier.how_often) + " s"};
  if (m_standard_dqm_fourier_sum.how_often > 0)
    map[std::chrono::system_clock::now() + std::chrono::seconds(10)] = {&fouriersum,
                                                                      m_standard_dqm_fourier_sum.how_often,
                                                                      m_standard_dqm_fourier_sum.unavailable_time, 
                                                                      m_standard_dqm_fourier_sum.num_frames,
                                                                      nullptr,
                                                                      "Summed Fourier every " + std::to_string(m_standard_dqm_fourier_sum.how_often) + " s"};
  map[std::chrono::system_clock::now() + std::chrono::seconds(2)] =  {&chfiller,
                                                                      3,
=======
    map[std::chrono::system_clock::now() + std::chrono::seconds(10)] = {
      fourier,
      m_standard_dqm_fourier.how_often,
      m_standard_dqm_fourier.unavailable_time,
      m_standard_dqm_fourier.num_frames,
      nullptr,
      "Fourier every " + std::to_string(m_standard_dqm_fourier.how_often) + " s"
    };
  map[std::chrono::system_clock::now() + std::chrono::seconds(2)] = { chfiller, 3,
>>>>>>> 567322dc
                                                                      3,
                                                                      1, // Request only one frame for each link
                                                                      nullptr,  "Channel map filler" };

  // Main loop, running forever
  while (m_run_marker) {

    auto task = map.begin();
    if (task == map.end()) {
      throw ProcessorError(ERS_HERE, "Empty map! This should never happen!");
    }
    auto next_time = task->first;
    auto analysis_instance = task->second;
    auto algo = analysis_instance.mod;

    // Sleep until the next time
    std::this_thread::sleep_until(next_time);

    // Save pointer to delete the thread later
    auto previous_thread = analysis_instance.running_thread;

    // If the channel map filler has already run and has worked then remove the entry
    // and keep running
    if (analysis_instance.mod == chfiller && m_map->is_filled()) {
      // If the channel map filling has not finished yet
      // we wait until the it has finished and the thread is joined
      if (analysis_instance.running_thread != nullptr && analysis_instance.running_thread->joinable()) {
        analysis_instance.running_thread->join();
      }
      map.erase(task);
      TLOG_DEBUG(5) << "Channel map already filled, removing entry and starting again";
      continue;
    }

    // We don't want to run if the run has stopped after sleeping for a while
    if (!m_run_marker) {
      break;
    }

    // Make sure that the process is not running and a request can be made
    // otherwise we wait for more time
    if (algo->get_is_running()) {
      TLOG(5) << "ALGORITHM " << analysis_instance.name << " already running";
      map[std::chrono::system_clock::now() +
          std::chrono::milliseconds(static_cast<int>(analysis_instance.default_unavailable_time) * 1000)] = {
        algo,
        analysis_instance.between_time,
        analysis_instance.default_unavailable_time,
        analysis_instance.number_of_frames,
        previous_thread,
        analysis_instance.name
      };
      map.erase(task);
      continue;
    }

    // Before creating a request check that there
    // There has been a bug where the timestamp was retrieved before there were any timestamps
    // obtaining an invalid timestamps
    auto timestamp = m_time_est->get_timestamp_estimate();
    if (timestamp == dfmessages::TypeDefaults::s_invalid_timestamp) {
      ers::warning(InvalidTimestamp(ERS_HERE, timestamp));
      // Some sleep is needed because at the beginning there are no valid timestamps
      // so it will be checking continuously if there is a valid one
      std::this_thread::sleep_for(std::chrono::milliseconds(50));
      continue;
    }

    // Now it's the time to do something
    auto request = CreateRequest(m_links, analysis_instance.number_of_frames);

    try {
      m_sink->push(request, m_sink_timeout);
    } catch (const ers::Issue& excpt) {
      TLOG() << "DQM: Unable to push to the request queue";
      continue;
    }
    ++m_request_count;
    ++m_total_request_count;

    TLOG_DEBUG(10) << "Request (trigger decision) pushed to the queue";

    // TLOG() << "Going to pop";
    try {
      m_source->pop(element, m_source_timeout);
    } catch (const ers::Issue& excpt) {
      TLOG() << "DQM: Unable to pop from the data queue";
      continue;
    }
    ++m_data_count;
    ++m_total_data_count;

    TLOG_DEBUG(10) << "Data popped from the queue";
<<<<<<< HEAD
    using runfunc_type = void (AnalysisModule::*)(std::unique_ptr<daqdataformats::TriggerRecord> record, std::unique_ptr<ChannelMap>& map, std::atomic<bool>& run_mark, std::string kafka_address);
    runfunc_type memfunc = &AnalysisModule::run;
    std::thread* current_thread = new std::thread(memfunc, std::ref(*algo), std::move(element), std::ref(m_map), std::ref(m_run_marker), m_kafka_address);
=======
    using runfunc_type = void (AnalysisModule::*)(std::unique_ptr<daqdataformats::TriggerRecord> record,
                                                  std::unique_ptr<ChannelMap> & map,
                                                  std::string kafka_address);
    runfunc_type memfunc = &AnalysisModule::run;
    auto current_thread =
      std::make_shared<std::thread>(memfunc, std::ref(*algo), std::move(element), std::ref(m_map), m_kafka_address);
>>>>>>> 567322dc

    // Add a new entry for the current instance
    TLOG() << "Starting to run \"" << analysis_instance.name << "\"";
    map[std::chrono::system_clock::now() +
        std::chrono::milliseconds(static_cast<int>(analysis_instance.between_time) * 1000)] = {
      algo,
      analysis_instance.between_time,
      analysis_instance.default_unavailable_time,
      analysis_instance.number_of_frames,
      current_thread,
      analysis_instance.name
    };

    // Delete thread
    if (previous_thread != nullptr) {
      if (previous_thread->joinable()) {
        previous_thread->join();
      } else {
        throw ProcessorError(ERS_HERE, "Thread not joinable");
      }
    }

    // Delete the entry we just used and find the next one

    // Note that since previous_thread refers to the thread
    // corresponding to task, it's safe to now remove the
    // AnalysisInstance whose thread it refers to

    map.erase(task);


  }

  for (auto& [time, analysis_instance] : map) {
    if (analysis_instance.running_thread && analysis_instance.running_thread->joinable()) {
      analysis_instance.running_thread->join();
    }
  }

  // Delete the timestamp estimator after we are sure we won't need it
  m_time_est.reset(nullptr);
} // NOLINT Function length

dfmessages::TriggerDecision
DQMProcessor::CreateRequest(std::vector<dfmessages::GeoID>& m_links, int number_of_frames)
{
  auto timestamp = m_time_est->get_timestamp_estimate();
  dfmessages::TriggerDecision decision;

  static daqdataformats::trigger_number_t trigger_number = 1;

  decision.trigger_number = trigger_number;
  trigger_number++;
  decision.run_number = m_run_number;
  decision.trigger_timestamp = timestamp;
  decision.readout_type = dfmessages::ReadoutType::kMonitoring;

  int window_size = number_of_frames * TICKS_BETWEEN_TIMESTAMP;

  for (auto& link : m_links) {
    // TLOG() << "ONE LINK";
    daqdataformats::ComponentRequest request;
    request.component = link;
    // Some offset is required to avoid having delayed requests in readout
    // which make the TRB to take longer and longer to create the trigger records
    // 10^5 was tried at first but wasn't enough. At 50 MHz, 10^5 = 2 ms
    // The current value is 10^7 which seems to work after several hours of
    // running and no delayed requests in readout
    request.window_begin = timestamp - window_size - 10000000;
    request.window_end = timestamp - 10000000;

    decision.components.push_back(request);
  }

  TLOG_DEBUG(10) << "Making request (trigger decision) asking for " << m_links.size()
                 << " links and with the beginning of the window at timestamp " << timestamp - window_size
                 << " and the end of the window at timestamp " << timestamp;
  ;

  return decision;
}

void
DQMProcessor::dispatch_timesync(ipm::Receiver::Response message)
{
  ++m_received_timesync_count;
  auto timesyncmsg = serialization::deserialize<dfmessages::TimeSync>(message.data);
  TLOG_DEBUG(13) << "Received TimeSync message with DAQ time = " << timesyncmsg.daq_time;
  if (m_time_est.get() != nullptr) {
    m_time_est->add_timestamp_datapoint(timesyncmsg);
  }
}

} // namespace dqm
} // namespace dunedaq

// Define the module
DEFINE_DUNE_DAQ_MODULE(dunedaq::dqm::DQMProcessor)<|MERGE_RESOLUTION|>--- conflicted
+++ resolved
@@ -161,17 +161,17 @@
   // Fourier transform
   // The Delta of time between frames is the inverse of the sampling frequency (clock frequency)
   // but because we are sampling every TICKS_BETWEEN_TIMESTAMP ticks we have to multiply by that
-<<<<<<< HEAD
-  FourierContainer fourier("fft_display", CHANNELS_PER_LINK * m_link_idx.size(), m_link_idx, 1. / m_clock_frequency * TICKS_BETWEEN_TIMESTAMP, m_standard_dqm_fourier.num_frames);
-  // Summed Fourier transform, assume the number of planes is 3 and one more to have the total one
-  FourierContainer fouriersum("fft_sums_display", 4, m_link_idx, 1. / m_clock_frequency * TICKS_BETWEEN_TIMESTAMP, m_standard_dqm_fourier_sum.num_frames, true);
-=======
   auto fourier = std::make_shared<FourierContainer>("fft_display",
                                                     CHANNELS_PER_LINK * m_link_idx.size(),
                                                     m_link_idx,
                                                     1. / m_clock_frequency * TICKS_BETWEEN_TIMESTAMP,
                                                     m_standard_dqm_fourier.num_frames);
->>>>>>> 567322dc
+  auto fouriersum = std::make_shared<FourierContainer>("fft_sums_display",
+                                                       4,
+                                                       m_link_idx,
+                                                       1. / m_clock_frequency * TICKS_BETWEEN_TIMESTAMP,
+                                                       m_standard_dqm_fourier_sum.num_frames,
+                                                       true);
   // Fills the channel map at the beggining of a run
   auto chfiller = std::make_shared<ChannelMapFiller>("channelmapfiller", m_channel_map);
 
@@ -197,23 +197,6 @@
       "Mean and RMS every " + std::to_string(m_standard_dqm_mean_rms.how_often) + " s"
     };
   if (m_standard_dqm_fourier.how_often > 0)
-<<<<<<< HEAD
-    map[std::chrono::system_clock::now() + std::chrono::seconds(10)] = {&fourier,
-                                                                        m_standard_dqm_fourier.how_often,
-                                                                        m_standard_dqm_fourier.unavailable_time,
-                                                                        m_standard_dqm_fourier.num_frames,
-                                                                        nullptr,
-                                                                        "Fourier every " + std::to_string(m_standard_dqm_fourier.how_often) + " s"};
-  if (m_standard_dqm_fourier_sum.how_often > 0)
-    map[std::chrono::system_clock::now() + std::chrono::seconds(10)] = {&fouriersum,
-                                                                      m_standard_dqm_fourier_sum.how_often,
-                                                                      m_standard_dqm_fourier_sum.unavailable_time, 
-                                                                      m_standard_dqm_fourier_sum.num_frames,
-                                                                      nullptr,
-                                                                      "Summed Fourier every " + std::to_string(m_standard_dqm_fourier_sum.how_often) + " s"};
-  map[std::chrono::system_clock::now() + std::chrono::seconds(2)] =  {&chfiller,
-                                                                      3,
-=======
     map[std::chrono::system_clock::now() + std::chrono::seconds(10)] = {
       fourier,
       m_standard_dqm_fourier.how_often,
@@ -222,8 +205,17 @@
       nullptr,
       "Fourier every " + std::to_string(m_standard_dqm_fourier.how_often) + " s"
     };
+
+  if (m_standard_dqm_fourier_sum.how_often > 0)
+    map[std::chrono::system_clock::now() + std::chrono::seconds(10)] = {
+      fouriersum,
+      m_standard_dqm_fourier_sum.how_often,
+      m_standard_dqm_fourier_sum.unavailable_time,
+      m_standard_dqm_fourier_sum.num_frames,
+      nullptr,
+      "Summed Fourier every " + std::to_string(m_standard_dqm_fourier_sum.how_often) + " s"
+    };
   map[std::chrono::system_clock::now() + std::chrono::seconds(2)] = { chfiller, 3,
->>>>>>> 567322dc
                                                                       3,
                                                                       1, // Request only one frame for each link
                                                                       nullptr,  "Channel map filler" };
@@ -317,18 +309,13 @@
     ++m_total_data_count;
 
     TLOG_DEBUG(10) << "Data popped from the queue";
-<<<<<<< HEAD
-    using runfunc_type = void (AnalysisModule::*)(std::unique_ptr<daqdataformats::TriggerRecord> record, std::unique_ptr<ChannelMap>& map, std::atomic<bool>& run_mark, std::string kafka_address);
-    runfunc_type memfunc = &AnalysisModule::run;
-    std::thread* current_thread = new std::thread(memfunc, std::ref(*algo), std::move(element), std::ref(m_map), std::ref(m_run_marker), m_kafka_address);
-=======
     using runfunc_type = void (AnalysisModule::*)(std::unique_ptr<daqdataformats::TriggerRecord> record,
+                                                  std::atomic<bool>& run_mark,
                                                   std::unique_ptr<ChannelMap> & map,
                                                   std::string kafka_address);
     runfunc_type memfunc = &AnalysisModule::run;
     auto current_thread =
-      std::make_shared<std::thread>(memfunc, std::ref(*algo), std::move(element), std::ref(m_map), m_kafka_address);
->>>>>>> 567322dc
+      std::make_shared<std::thread>(memfunc, std::ref(*algo), std::move(element), std::ref(m_run_marker), std::ref(m_map), m_kafka_address);
 
     // Add a new entry for the current instance
     TLOG() << "Starting to run \"" << analysis_instance.name << "\"";
