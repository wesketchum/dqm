--- conflicted
+++ resolved
@@ -154,32 +154,6 @@
   // Initial tasks
   // Add some offset time to let the other parts of the DAQ start
   // Typically the first and maybe second requests of data fails
-<<<<<<< HEAD
-  map[std::chrono::system_clock::now() + std::chrono::seconds(10)] = {&hist,
-                                                                      m_standard_dqm_hist.how_often,
-                                                                      m_standard_dqm_hist.unavailable_time,
-                                                                      m_standard_dqm_hist.num_frames,
-                                                                      nullptr,
-                                                                      "Histogram every " + std::to_string(m_standard_dqm_hist.how_often) + " s"};
-  map[std::chrono::system_clock::now() + std::chrono::seconds(10)] = {&mean_rms,
-                                                                      m_standard_dqm_mean_rms.how_often,
-                                                                      m_standard_dqm_mean_rms.unavailable_time,
-                                                                      m_standard_dqm_mean_rms.num_frames,
-                                                                      nullptr,
-                                                                      "Histogram every " + std::to_string(m_standard_dqm_hist.how_often) + " s"};
-  map[std::chrono::system_clock::now() + std::chrono::seconds(10)] = {&fourier,
-                                                                      m_standard_dqm_fourier.how_often,
-                                                                      m_standard_dqm_fourier.unavailable_time,
-                                                                      m_standard_dqm_fourier.num_frames,
-                                                                      nullptr,
-                                                                      "Fourier every " + std::to_string(m_standard_dqm_fourier.how_often) + " s"};
-  map[std::chrono::system_clock::now() + std::chrono::seconds(10)] = {&fourier_global,
-                                                                      60,
-                                                                      10,
-                                                                      8192,
-                                                                      nullptr,
-                                                                      "Fourier (global version) every " + std::to_string(m_standard_dqm_fourier.how_often) + " s"};
-=======
   if (m_standard_dqm_hist.how_often > 0)
     map[std::chrono::system_clock::now() + std::chrono::seconds(10)] = {&hist,
                                                                         m_standard_dqm_hist.how_often,
@@ -201,7 +175,12 @@
                                                                         m_standard_dqm_fourier.num_frames,
                                                                         nullptr,
                                                                         "Fourier every " + std::to_string(m_standard_dqm_fourier.how_often) + " s"};
->>>>>>> a0a530e3
+  map[std::chrono::system_clock::now() + std::chrono::seconds(10)] = {&fourier_global,
+                                                                      60,
+                                                                      10,
+                                                                      8192,
+                                                                      nullptr,
+                                                                      "Fourier (global version) every " + std::to_string(m_standard_dqm_fourier.how_often) + " s"};
   map[std::chrono::system_clock::now() + std::chrono::seconds(2)] =  {&chfiller,
                                                                       3,
                                                                       3,
