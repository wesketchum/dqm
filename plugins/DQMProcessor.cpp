--- conflicted
+++ resolved
@@ -144,25 +144,16 @@
 
     m_received_timesync_count.store(0);
 
-<<<<<<< HEAD
-    get_iomanager()->add_callback<dfmessages::TimeSync>(
-    ".*", std::bind(&DQMProcessor::dispatch_timesync, this, std::placeholders::_1));
-=======
     // Subscribe to all TimeSync messages
     get_iomanager()->add_callback<dfmessages::TimeSync>(
       ".*", std::bind(&DQMProcessor::dispatch_timesync, this, std::placeholders::_1));
->>>>>>> 089b3d0e
 
   }
 
   if (m_mode == "df") {
     get_iomanager()->add_callback<std::unique_ptr<daqdataformats::TriggerRecord>>(
-<<<<<<< HEAD
-    m_df2dqm_connection, std::bind(&DQMProcessor::dispatch_trigger_record, this, std::placeholders::_1));  
-=======
       m_df2dqm_connection, std::bind(&DQMProcessor::dispatch_trigger_record, this, std::placeholders::_1));
 
->>>>>>> 089b3d0e
   }
 
   m_dqm_args.run_mark = std::make_shared<std::atomic<bool>>(true);
@@ -179,10 +170,6 @@
   m_running_thread->join();
 
   if (m_mode == "readout") {
-<<<<<<< HEAD
-=======
-
->>>>>>> 089b3d0e
     get_iomanager()->remove_callback<dfmessages::TimeSync>(".*");
   }
   else if (m_mode == "df") {
