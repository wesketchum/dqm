--- conflicted
+++ resolved
@@ -70,17 +70,13 @@
                 doc="Clock frequency in Hz"),
         s.field("timesync_connection_name", self.netmgr_name,
                 doc="Connection to use for receiving TimeSync messages"),
-<<<<<<< HEAD
         s.field("df2dqm_connection_name", self.netmgr_name,
                 doc="Connection to use for receiving TRs from DF"),
         s.field("dqm2df_connection_name", self.netmgr_name,
-                doc="Connection to use for sending TRMon messages to DF")
-=======
+                doc="Connection to use for sending TRMon messages to DF"),
         s.field("readout_window_offset", self.big_count,
                 doc="Offset to use for the windows requested to readout")
 
-
->>>>>>> 005561b3
     ], doc="Generic DQM configuration")
 };
 
