--- conflicted
+++ resolved
@@ -42,12 +42,8 @@
   FourierContainer(std::string name, int size, double inc, int npoints);
   FourierContainer(std::string name, int size, std::vector<int>& link_idx, double inc, int npoints, bool global_mode=false);
 
-<<<<<<< HEAD
-  void run(std::unique_ptr<daqdataformats::TriggerRecord> record, std::unique_ptr<ChannelMap> &map, std::atomic<bool>& run_mark, std::string kafka_address="");
-  void transmit(std::string &kafka_address, std::unique_ptr<ChannelMap> &cmap, const std::string& topicname, int run_num, time_t timestamp);
-  void transmit_global(std::string &kafka_address, std::unique_ptr<ChannelMap> &cmap, const std::string& topicname, int run_num, time_t timestamp);
-=======
   void run(std::unique_ptr<daqdataformats::TriggerRecord> record,
+           std::atomic<bool>& run_mark,
            std::unique_ptr<ChannelMap>& map,
            std::string kafka_address = "");
   void transmit(std::string& kafka_address,
@@ -55,7 +51,11 @@
                 const std::string& topicname,
                 int run_num,
                 time_t timestamp);
->>>>>>> 567322dc
+  void transmit_global(std::string &kafka_address,
+                       std::unique_ptr<ChannelMap> &cmap,
+                       const std::string& topicname,
+                       int run_num,
+                       time_t timestamp);
   void clean();
   void fill(int ch, double value);
   void fill(int ch, int link, double value);
@@ -72,18 +72,11 @@
   }
 }
 
-<<<<<<< HEAD
   FourierContainer::FourierContainer(std::string name, int size, std::vector<int>& link_idx, double inc, int npoints, bool global_mode)
-  : m_name(name),
-    m_size(size),
-    m_npoints(npoints),
-    m_global_mode(global_mode)
-=======
-FourierContainer::FourierContainer(std::string name, int size, std::vector<int>& link_idx, double inc, int npoints)
   : m_name(name)
   , m_size(size)
   , m_npoints(npoints)
->>>>>>> 567322dc
+  , m_global_mode(global_mode)
 {
   for (size_t i = 0; i < m_size; ++i) {
     fouriervec.emplace_back(Fourier(inc, npoints));
@@ -95,13 +88,10 @@
   }
 }
 void
-<<<<<<< HEAD
-FourierContainer::run(std::unique_ptr<daqdataformats::TriggerRecord> record, std::unique_ptr<ChannelMap> &map, std::atomic<bool>& run_mark, std::string kafka_address)
-=======
 FourierContainer::run(std::unique_ptr<daqdataformats::TriggerRecord> record,
+                      std::atomic<bool>& run_mark,
                       std::unique_ptr<ChannelMap>& map,
                       std::string kafka_address)
->>>>>>> 567322dc
 {
   set_is_running(true);
   dunedaq::dqm::Decoder dec;
@@ -132,7 +122,11 @@
     for (size_t ich = 0; ich < m_size; ++ich) {
       fouriervec[ich].compute_fourier_normalized();
     }
-    transmit(kafka_address, map, "testdunedqm", record->get_header_ref().get_run_number(), record->get_header_ref().get_trigger_timestamp());
+    transmit(kafka_address,
+             map,
+             "testdunedqm",
+             record->get_header_ref().get_run_number(),
+             record->get_header_ref().get_trigger_timestamp());
   }
 
   // Global mode means adding everything in planes and then all together
@@ -154,10 +148,9 @@
         }
       }
 
-<<<<<<< HEAD
     for (size_t ich = 0; ich < m_size - 1; ++ich) {
       if (!run_mark) {
-        m_run_mark.store(false);
+        set_is_running(false);
         return;
       }
       fouriervec[ich].compute_fourier_normalized();
@@ -171,13 +164,6 @@
     fouriervec[m_size-1].m_transform = transform;
     transmit_global(kafka_address, map, "testdunedqm", record->get_header_ref().get_run_number(), record->get_header_ref().get_trigger_timestamp());
   }
-=======
-  transmit(kafka_address,
-           map,
-           "testdunedqm",
-           record->get_header_ref().get_run_number(),
-           record->get_header_ref().get_trigger_timestamp());
->>>>>>> 567322dc
 
   set_is_running(false);
 }
