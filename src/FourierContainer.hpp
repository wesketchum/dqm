/**
 * @file FourierContainer.hpp Implementation of a container of Fourier objects
 *
 * This is part of the DUNE DAQ , copyright 2020.
 * Licensing/copyright details are in the COPYING file that you should have
 * received with this code.
 */
#ifndef DQM_SRC_FOURIERCONTAINER_HPP_
#define DQM_SRC_FOURIERCONTAINER_HPP_

// DQM
#include "dqm/AnalysisModule.hpp"
#include "ChannelMap.hpp"
#include "Constants.hpp"
#include "Decoder.hpp"
#include "Exporter.hpp"
#include "dqm/algs/Fourier.hpp"
#include "dqm/Issues.hpp"
#include "dqm/DQMFormats.hpp"
#include "dqm/DQMLogging.hpp"

#include "daqdataformats/TriggerRecord.hpp"

#include <cstdlib>
#include <map>
#include <memory>
#include <string>
#include <vector>

namespace dunedaq::dqm {

using logging::TLVL_WORK_STEPS;

class FourierContainer : public AnalysisModule
{
  std::string m_name;
  std::vector<Fourier> fouriervec;
  size_t m_size;
  int m_npoints;
  std::map<int, int> m_index;
  bool m_global_mode;

public:
  FourierContainer(std::string name, int size, double inc, int npoints);
  FourierContainer(std::string name, int size, std::vector<int>& link_idx, double inc, int npoints, bool global_mode=false);

  void run(std::shared_ptr<daqdataformats::TriggerRecord> record,
      DQMArgs& args, DQMInfo& info) override;

  template <class T>
  void run_(std::shared_ptr<daqdataformats::TriggerRecord> record,
       DQMArgs& args, DQMInfo& info);


  // void transmit(const std::string& kafka_address,
  //               std::shared_ptr<ChannelMap> cmap,
  //               const std::string& topicname,
  //               int run_num,
  //               time_t timestamp);
  void transmit_global(const std::string &kafka_address,
                       std::shared_ptr<ChannelMap> cmap,
                       const std::string& topicname,
                       int run_num);
  void clean();
  void fill(int ch, double value);
  void fill(int ch, int link, double value);
  int get_local_index(int ch, int link);
};

FourierContainer::FourierContainer(std::string name, int size, double inc, int npoints)
  : m_name(name)
  , m_size(size)
  , m_npoints(npoints)
{
  for (size_t i = 0; i < m_size; ++i) {
    fouriervec.emplace_back(Fourier(inc, npoints));
  }

}

FourierContainer::FourierContainer(std::string name, int size, std::vector<int>& link_idx, double inc, int npoints, bool global_mode)
  : m_name(name)
  , m_size(size)
  , m_npoints(npoints)
  , m_global_mode(global_mode)
{
  for (size_t i = 0; i < m_size; ++i) {
    fouriervec.emplace_back(Fourier(inc, npoints));
  }
  int channels = 0;
  for (size_t i = 0; i < link_idx.size(); ++i) {
    m_index[link_idx[i]] = channels;
    channels += CHANNELS_PER_LINK;
  }
}

template <class T>
void
FourierContainer::run_(std::shared_ptr<daqdataformats::TriggerRecord> record,
                       DQMArgs& args, DQMInfo& info)
{
  auto start = std::chrono::steady_clock::now();
  auto map = args.map;
<<<<<<< HEAD
  auto frames = decode<T>(*record, args.max_frames);
  auto pipe = Pipeline<T>({"remove_empty", "check_empty", "make_same_size", "check_timestamps_aligned"});
  bool valid_data = pipe(frames);
  if (!valid_data) {
    return record;
  }
=======
  TLOG() << "Going to decode";
  TLOG() << "with args.max_frames = " << args.max_frames;
  auto frames = decode<T>(record, args.max_frames);
  TLOG() << "Going to decode done";
  auto pipe = Pipeline<T>({"remove_empty", "check_empty", "make_same_size", "check_timestamp_aligned"});
  TLOG() << "Going to run the preprocessing pipeline";
  pipe(frames);
  TLOG() << "Pipeline done";
  // std::uint64_t timestamp = 0; // NOLINT(build/unsigned)

  for (auto& [key, val] : frames) {
    TLOG() << "key = " << key << " and val = " << val.size();
  }

  auto size = frames.begin()->second.size();
>>>>>>> 0f55f25a

  // Normal mode, fourier transform for every channel
  if (!m_global_mode) {
    for (auto& [key, value] : frames) {
      for (auto& fr : value) {
        for (size_t ich = 0; ich < CHANNELS_PER_LINK; ++ich) {
          fill(ich, key, get_adc<T>(fr, ich));
        }
      }
    }
    for (size_t ich = 0; ich < m_size; ++ich) {
      fouriervec[ich].compute_fourier_transform();
    }
    // transmit(args.kafka_address,
    //          map,
    //          args.kafka_topic,
    //          record->get_header_ref().get_run_number(),
    //          record->get_header_ref().get_trigger_timestamp());
    auto stop = std::chrono::steady_clock::now();
    info.fourier_channel_time_taken.store(std::chrono::duration_cast<std::chrono::milliseconds>(stop-start).count());
    info.fourier_channel_times_run++;
  }

  // Global mode means adding everything in planes and then all together
  else {
    // Initialize the vectors with zeroes, the last one can be done by summing
    // the resulting transform
    for (size_t i = 0; i < m_size - 1; ++i) {
      fouriervec[i].m_data = std::vector<double> ((*frames.begin()).second.size(), 0);
    }

    auto channel_order = map->get_map();
    for (const auto& [plane, map] : channel_order) {
      if (plane > 3 ) {
        ers::error(InvalidInput(ERS_HERE, "Plane " + std::to_string(plane) + " is not a valid plane"));
        continue;
      }
      for (const auto& [offch, pair] : map) {
        int link = pair.first;
        int ch = pair.second;
        if (frames.find(link) == frames.end()) {
          ers::error(InvalidInput(ERS_HERE, "Link " + std::to_string(link) + " was not present in data"));
          continue;
        }
        for (size_t iframe = 0; iframe < frames[link].size(); ++iframe) {
          fouriervec[plane].m_data[iframe] += get_adc<T>(frames[link][iframe], ch);
          }
        }
      }

    for (size_t ich = 0; ich < m_size - 1; ++ich) {
      if (!args.run_mark.get()) {
        return;
      }
      fouriervec[ich].compute_fourier_transform();
    }
    // The last one corresponds can be obtained as the sum of the ones for the planes
    // since the fourier transform is linear
    std::vector<double> transform(fouriervec[0].m_transform);
    fouriervec[m_size-1].m_npoints = fouriervec[0].m_npoints;
    for (size_t i = 0; i < fouriervec[0].m_transform.size(); ++i) {
      transform[i] += fouriervec[1].m_transform[i] + fouriervec[2].m_transform[i];
    }
    fouriervec[m_size-1].m_transform = transform;
    transmit_global(args.kafka_address,
                    map,
                    args.kafka_topic,
                    record->get_header_ref().get_run_number());
    auto stop = std::chrono::steady_clock::now();
    info.fourier_plane_time_taken.store(std::chrono::duration_cast<std::chrono::milliseconds>(stop-start).count());
    info.fourier_plane_times_run++;
  }

}


void
FourierContainer::run(std::shared_ptr<daqdataformats::TriggerRecord> record,
                      DQMArgs& args, DQMInfo& info)
{
  TLOG(TLVL_WORK_STEPS) << "Running Fourier Transform with frontend_type = " << args.frontend_type;
  auto frontend_type = args.frontend_type;
  auto run_mark = args.run_mark;
  auto map = args.map;
  auto kafka_address = args.kafka_address;
  if (frontend_type == "wib") {
    set_is_running(true);
    run_<detdataformats::wib::WIBFrame>(std::move(record), args, info);
    set_is_running(false);
  }
  else if (frontend_type == "wib2") {
    set_is_running(true);
    run_<detdataformats::wib2::WIB2Frame>(std::move(record), args, info);
    set_is_running(false);
  }
}

// void
// FourierContainer::transmit(const std::string& kafka_address,
//                            std::shared_ptr<ChannelMap> cmap,
//                            const std::string& topicname,
//                            int run_num,
//                            time_t timestamp)
// {

  // // Placeholders
  // std::string dataname = m_name;
  // std::string partition = getenv("DUNEDAQ_PARTITION");
  // std::string app_name = getenv("DUNEDAQ_APPLICATION_NAME");
  // std::string datasource = partition + "_" + app_name;

  // // One message is sent for every plane
  // auto channel_order = cmap->get_map();
  // for (auto& [plane, map] : channel_order) {
  //   std::stringstream output;
  //   output << "{";
  //   output << "\"source\": \"" << datasource << "\",";
  //   output << "\"run_number\": \"" << run_num << "\",";
  //   output << "\"partition\": \"" << partition << "\",";
  //   output << "\"app_name\": \"" << app_name << "\",";
  //   output << "\"plane\": \"" << plane << "\",";
  //   output << "\"algorithm\": \"" << "std" << "\"";
  //   output << "}\n\n\n";
  //   std::vector<float> freqs = fouriervec[0].get_frequencies();
  //   auto bytes = serialization::serialize(freqs, serialization::kMsgPack);
  //   for (auto& b : bytes) {
  //     output << b;
  //   }
  //   output << "\n\n\n";
  //   std::vector<float> values;
  //   for (auto& [offch, pair] : map) {
  //     int link = pair.first;
  //     int ch = pair.second;
  //     values.push_back(histvec[get_local_index(ch, link)].std());
  //   }
  //   bytes = serialization::serialize(values, serialization::kMsgPack);
  //   for (auto& b : bytes) {
  //     output << b;
  //   }
  //   TLOG_DEBUG(5) << "Size of the message in bytes: " << output.str().size();
  //   KafkaExport(kafka_address, output.str(), topicname);
  // }

  // auto freq = fouriervec[0].get_frequencies();
  // // One message is sent for every plane
  // auto channel_order = cmap->get_map();
  // for (auto& [plane, map] : channel_order) {
  //   std::stringstream output;
  //   output << datasource << ";" << dataname << ";" << run_num << ";" << subrun << ";" << event << ";" << timestamp
  //          << ";" << metadata << ";" << partition << ";" << app_name << ";" << 0 << ";" << plane << ";";
  //   for (auto& [offch, pair] : map) {
  //     output << offch << " ";
  //   }
  //   output << "\n";
  //   for (size_t i = 0; i < freq.size(); ++i) {
  //     output << freq[i] << "\n";
  //     for (auto& [offch, pair] : map) {
  //       int link = pair.first;
  //       int ch = pair.second;
  //       output << fouriervec[get_local_index(ch, link)].get_transform_at(i) << " ";
  //     }
  //     output << "\n";
  //   }
  //   TLOG_DEBUG(5) << "Size of the message in bytes: " << output.str().size();
  //   KafkaExport(kafka_address, output.str(), topicname);
  // }

  // clean();
// }

void
FourierContainer::transmit_global(const std::string& kafka_address,
                                  std::shared_ptr<ChannelMap>,
                                  const std::string& topicname,
                                  int run_num)
{
  // Placeholders
  std::string dataname = m_name;
  std::string partition = getenv("DUNEDAQ_PARTITION");
  std::string app_name = getenv("DUNEDAQ_APPLICATION_NAME");
  std::string datasource = partition + "_" + app_name;

  // One message is sent for every plane
  for (int plane = 0; plane < 4; plane++) {
    std::stringstream output;
    output << "{";
    output << "\"source\": \"" << datasource << "\",";
    output << "\"run_number\": \"" << run_num << "\",";
    output << "\"partition\": \"" << partition << "\",";
    output << "\"app_name\": \"" << app_name << "\",";
    output << "\"plane\": \"" << plane << "\",";
    output << "\"algorithm\": \"" << "fourier_plane" << "\"";
    output << "}\n\n\n";
    std::vector<double> freqs = fouriervec[plane].get_frequencies();
    auto bytes = serialization::serialize(freqs, serialization::kMsgPack);
    for (auto& b : bytes) {
      output << b;
    }
    output << "\n\n\n";
    std::vector<double> values;
    for (size_t i = 0; i < freqs.size(); ++i) {
      values.push_back(fouriervec[plane].get_transform_at(i));
    }
    bytes = serialization::serialize(values, serialization::kMsgPack);
    for (auto& b : bytes) {
      output << b;
    }
    TLOG_DEBUG(5) << "Size of the message in bytes: " << output.str().size();
    KafkaExport(kafka_address, output.str(), topicname);
  }

  clean();
}

void
FourierContainer::clean()
{
  for (size_t ich = 0; ich < m_size; ++ich) {
    fouriervec[ich].clean();
  }
}

void
FourierContainer::fill(int ch, double value)
{
  fouriervec[ch].fill(value);
}

void
FourierContainer::fill(int ch, int link, double value)
{
  fouriervec[ch + m_index[link]].fill(value);
}

int
FourierContainer::get_local_index(int ch, int link)
{
  return ch + m_index[link];
}

} // namespace dunedaq::dqm

#endif // DQM_SRC_FOURIERCONTAINER_HPP_<|MERGE_RESOLUTION|>--- conflicted
+++ resolved
@@ -101,30 +101,14 @@
 {
   auto start = std::chrono::steady_clock::now();
   auto map = args.map;
-<<<<<<< HEAD
   auto frames = decode<T>(*record, args.max_frames);
   auto pipe = Pipeline<T>({"remove_empty", "check_empty", "make_same_size", "check_timestamps_aligned"});
   bool valid_data = pipe(frames);
   if (!valid_data) {
-    return record;
-  }
-=======
-  TLOG() << "Going to decode";
-  TLOG() << "with args.max_frames = " << args.max_frames;
-  auto frames = decode<T>(record, args.max_frames);
-  TLOG() << "Going to decode done";
-  auto pipe = Pipeline<T>({"remove_empty", "check_empty", "make_same_size", "check_timestamp_aligned"});
-  TLOG() << "Going to run the preprocessing pipeline";
-  pipe(frames);
-  TLOG() << "Pipeline done";
-  // std::uint64_t timestamp = 0; // NOLINT(build/unsigned)
-
-  for (auto& [key, val] : frames) {
-    TLOG() << "key = " << key << " and val = " << val.size();
+    return;
   }
 
   auto size = frames.begin()->second.size();
->>>>>>> 0f55f25a
 
   // Normal mode, fourier transform for every channel
   if (!m_global_mode) {
