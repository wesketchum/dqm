/**
 * @file FourierContainer.hpp Implementation of a container of Fourier objects
 *
 * This is part of the DUNE DAQ , copyright 2020.
 * Licensing/copyright details are in the COPYING file that you should have
 * received with this code.
 */
#ifndef DQM_SRC_FOURIERCONTAINER_HPP_
#define DQM_SRC_FOURIERCONTAINER_HPP_

// DQM
#include "dqm/AnalysisModule.hpp"
#include "ChannelMap.hpp"
#include "Constants.hpp"
#include "Decoder.hpp"
#include "Exporter.hpp"
#include "dqm/algs/Fourier.hpp"
#include "dqm/Issues.hpp"
#include "dqm/DQMFormats.hpp"
#include "dqm/DQMLogging.hpp"

#include "daqdataformats/TriggerRecord.hpp"

#include <cstdlib>
#include <map>
#include <memory>
#include <string>
#include <vector>

namespace dunedaq::dqm {

using logging::TLVL_WORK_STEPS;

class FourierContainer : public AnalysisModule
{
  std::string m_name;
  std::vector<Fourier> fouriervec;
  size_t m_size;
  int m_npoints;
  std::map<int, int> m_index;
  bool m_global_mode;

public:
  FourierContainer(std::string name, int size, double inc, int npoints);
  FourierContainer(std::string name, int size, std::vector<int>& link_idx, double inc, int npoints, bool global_mode=false);

  void run(std::shared_ptr<daqdataformats::TriggerRecord> record,
      DQMArgs& args, DQMInfo& info) override;

  template <class T>
  void run_(std::shared_ptr<daqdataformats::TriggerRecord> record,
       DQMArgs& args, DQMInfo& info);


  // void transmit(const std::string& kafka_address,
  //               std::shared_ptr<ChannelMap> cmap,
  //               const std::string& topicname,
  //               int run_num,
  //               time_t timestamp);
  void transmit_global(const std::string &kafka_address,
                       std::shared_ptr<ChannelMap> cmap,
                       const std::string& topicname,
                       int run_num);
  void clean();
  void fill(int ch, double value);
  void fill(int ch, int link, double value);
  int get_local_index(int ch, int link);
};

FourierContainer::FourierContainer(std::string name, int size, double inc, int npoints)
  : m_name(name)
  , m_size(size)
  , m_npoints(npoints)
{
  for (size_t i = 0; i < m_size; ++i) {
    fouriervec.emplace_back(Fourier(inc, npoints));
  }

}

FourierContainer::FourierContainer(std::string name, int size, std::vector<int>& link_idx, double inc, int npoints, bool global_mode)
  : m_name(name)
  , m_size(size)
  , m_npoints(npoints)
  , m_global_mode(global_mode)
{
  for (size_t i = 0; i < m_size; ++i) {
    fouriervec.emplace_back(Fourier(inc, npoints));
  }
  int channels = 0;
  for (size_t i = 0; i < link_idx.size(); ++i) {
    m_index[link_idx[i]] = channels;
    channels += CHANNELS_PER_LINK;
  }
}

template <class T>
void
FourierContainer::run_(std::shared_ptr<daqdataformats::TriggerRecord> record,
                       DQMArgs& args, DQMInfo& info)
{
  auto start = std::chrono::steady_clock::now();
  auto map = args.map;
  TLOG() << "Going to decode";
  TLOG() << "with args.max_frames = " << args.max_frames;
  auto frames = decode<T>(record, args.max_frames);
  TLOG() << "Going to decode done";
  auto pipe = Pipeline<T>({"remove_empty", "check_empty", "make_same_size", "check_timestamp_aligned"});
  TLOG() << "Going to run the preprocessing pipeline";
  pipe(frames);
  TLOG() << "Pipeline done";
  // std::uint64_t timestamp = 0; // NOLINT(build/unsigned)

  for (auto& [key, val] : frames) {
    TLOG() << "key = " << key << " and val = " << val.size();
  }

  auto size = frames.begin()->second.size();

  // Normal mode, fourier transform for every channel
  if (!m_global_mode) {
    for (auto& [key, value] : frames) {
      for (auto& fr : value) {
        for (size_t ich = 0; ich < CHANNELS_PER_LINK; ++ich) {
          fill(ich, key, get_adc<T>(fr, ich));
        }
      }
    }
    for (size_t ich = 0; ich < m_size; ++ich) {
      fouriervec[ich].compute_fourier_transform();
    }
    // transmit(args.kafka_address,
    //          map,
    //          args.kafka_topic,
    //          record->get_header_ref().get_run_number(),
    //          record->get_header_ref().get_trigger_timestamp());
    auto stop = std::chrono::steady_clock::now();
    info.fourier_channel_time_taken.store(std::chrono::duration_cast<std::chrono::milliseconds>(stop-start).count());
    info.fourier_channel_times_run++;
  }

  // Global mode means adding everything in planes and then all together
  else {
    // Initialize the vectors with zeroes, the last one can be done by summing
    // the resulting transform
    for (size_t i = 0; i < m_size - 1; ++i) {
      fouriervec[i].m_data = std::vector<double> (m_npoints, 0);
    }

    auto channel_order = map->get_map();
    for (auto& [plane, map] : channel_order) {
      for (auto& [offch, pair] : map) {
        int link = pair.first;
        int ch = pair.second;
        for (size_t iframe = 0; iframe < std::min(size, frames[link].size()); ++iframe) {
          fouriervec[plane].m_data[iframe] += get_adc<T>(frames[link][iframe], ch);
          }
        }
      }

    for (size_t ich = 0; ich < m_size - 1; ++ich) {
      if (!args.run_mark.get()) {
<<<<<<< HEAD
        return;
=======
        return record;
>>>>>>> 4e207aec
      }
      fouriervec[ich].compute_fourier_transform();
    }
    // The last one corresponds can be obtained as the sum of the ones for the planes
    // since the fourier transform is linear
    std::vector<double> transform(fouriervec[0].m_transform);
    for (size_t i = 0; i < fouriervec[0].m_transform.size(); ++i) {
      transform[i] += fouriervec[1].m_transform[i] + fouriervec[2].m_transform[i];
    }
    fouriervec[m_size-1].m_transform = transform;
    transmit_global(args.kafka_address,
                    map,
                    args.kafka_topic,
                    record->get_header_ref().get_run_number());
    auto stop = std::chrono::steady_clock::now();
    info.fourier_plane_time_taken.store(std::chrono::duration_cast<std::chrono::milliseconds>(stop-start).count());
    info.fourier_plane_times_run++;
  }

<<<<<<< HEAD
=======
  return record;
>>>>>>> 4e207aec
}


void
FourierContainer::run(std::shared_ptr<daqdataformats::TriggerRecord> record,
                      DQMArgs& args, DQMInfo& info)
{
  TLOG(TLVL_WORK_STEPS) << "Running Fourier Transform with frontend_type = " << args.frontend_type;
  auto frontend_type = args.frontend_type;
  auto run_mark = args.run_mark;
  auto map = args.map;
  auto kafka_address = args.kafka_address;
  std::unique_ptr<daqdataformats::TriggerRecord> ret;
  if (frontend_type == "wib") {
    set_is_running(true);
<<<<<<< HEAD
    run_<detdataformats::wib::WIBFrame>(std::move(record), args, info);
=======
    ret = run_<detdataformats::wib::WIBFrame>(std::move(record), args, info);
>>>>>>> 4e207aec
    set_is_running(false);
  }
  else if (frontend_type == "wib2") {
    set_is_running(true);
<<<<<<< HEAD
    run_<detdataformats::wib2::WIB2Frame>(std::move(record), args, info);
    set_is_running(false);
  }
}

void
FourierContainer::transmit(const std::string& /*kafka_address*/,
                           std::shared_ptr<ChannelMap> /*cmap*/,
                           const std::string& /*topicname*/,
                           int /*run_num*/,
                           time_t /*timestamp*/)
{
=======
    ret = run_<detdataformats::wib2::WIB2Frame>(std::move(record), args, info);
    set_is_running(false);
  }
  return ret;
}

// void
// FourierContainer::transmit(const std::string& kafka_address,
//                            std::shared_ptr<ChannelMap> cmap,
//                            const std::string& topicname,
//                            int run_num,
//                            time_t timestamp)
// {
>>>>>>> 4e207aec

  // // Placeholders
  // std::string dataname = m_name;
  // std::string partition = getenv("DUNEDAQ_PARTITION");
  // std::string app_name = getenv("DUNEDAQ_APPLICATION_NAME");
  // std::string datasource = partition + "_" + app_name;

  // // One message is sent for every plane
  // auto channel_order = cmap->get_map();
  // for (auto& [plane, map] : channel_order) {
  //   std::stringstream output;
  //   output << "{";
  //   output << "\"source\": \"" << datasource << "\",";
  //   output << "\"run_number\": \"" << run_num << "\",";
  //   output << "\"partition\": \"" << partition << "\",";
  //   output << "\"app_name\": \"" << app_name << "\",";
  //   output << "\"plane\": \"" << plane << "\",";
  //   output << "\"algorithm\": \"" << "std" << "\"";
  //   output << "}\n\n\n";
  //   std::vector<float> freqs = fouriervec[0].get_frequencies();
  //   auto bytes = serialization::serialize(freqs, serialization::kMsgPack);
  //   for (auto& b : bytes) {
  //     output << b;
  //   }
  //   output << "\n\n\n";
  //   std::vector<float> values;
  //   for (auto& [offch, pair] : map) {
  //     int link = pair.first;
  //     int ch = pair.second;
  //     values.push_back(histvec[get_local_index(ch, link)].std());
  //   }
  //   bytes = serialization::serialize(values, serialization::kMsgPack);
  //   for (auto& b : bytes) {
  //     output << b;
  //   }
  //   TLOG_DEBUG(5) << "Size of the message in bytes: " << output.str().size();
  //   KafkaExport(kafka_address, output.str(), topicname);
  // }

  // auto freq = fouriervec[0].get_frequencies();
  // // One message is sent for every plane
  // auto channel_order = cmap->get_map();
  // for (auto& [plane, map] : channel_order) {
  //   std::stringstream output;
  //   output << datasource << ";" << dataname << ";" << run_num << ";" << subrun << ";" << event << ";" << timestamp
  //          << ";" << metadata << ";" << partition << ";" << app_name << ";" << 0 << ";" << plane << ";";
  //   for (auto& [offch, pair] : map) {
  //     output << offch << " ";
  //   }
  //   output << "\n";
  //   for (size_t i = 0; i < freq.size(); ++i) {
  //     output << freq[i] << "\n";
  //     for (auto& [offch, pair] : map) {
  //       int link = pair.first;
  //       int ch = pair.second;
  //       output << fouriervec[get_local_index(ch, link)].get_transform_at(i) << " ";
  //     }
  //     output << "\n";
  //   }
  //   TLOG_DEBUG(5) << "Size of the message in bytes: " << output.str().size();
  //   KafkaExport(kafka_address, output.str(), topicname);
  // }

  // clean();
// }

void
FourierContainer::transmit_global(const std::string& kafka_address,
                                  std::shared_ptr<ChannelMap>,
                                  const std::string& topicname,
                                  int run_num)
{
  // Placeholders
  std::string dataname = m_name;
  std::string partition = getenv("DUNEDAQ_PARTITION");
  std::string app_name = getenv("DUNEDAQ_APPLICATION_NAME");
  std::string datasource = partition + "_" + app_name;

  // One message is sent for every plane
  for (int plane = 0; plane < 4; plane++) {
    std::stringstream output;
    output << "{";
    output << "\"source\": \"" << datasource << "\",";
    output << "\"run_number\": \"" << run_num << "\",";
    output << "\"partition\": \"" << partition << "\",";
    output << "\"app_name\": \"" << app_name << "\",";
    output << "\"plane\": \"" << plane << "\",";
    output << "\"algorithm\": \"" << "fourier_plane" << "\"";
    output << "}\n\n\n";
    std::vector<double> freqs = fouriervec[plane].get_frequencies();
    auto bytes = serialization::serialize(freqs, serialization::kMsgPack);
    for (auto& b : bytes) {
      output << b;
    }
    output << "\n\n\n";
    std::vector<double> values;
    for (size_t i = 0; i < freqs.size(); ++i) {
      values.push_back(fouriervec[plane].get_transform_at(i));
    }
    bytes = serialization::serialize(values, serialization::kMsgPack);
    for (auto& b : bytes) {
      output << b;
    }
    TLOG_DEBUG(5) << "Size of the message in bytes: " << output.str().size();
    KafkaExport(kafka_address, output.str(), topicname);
  }

  clean();
}

void
FourierContainer::clean()
{
  for (size_t ich = 0; ich < m_size; ++ich) {
    fouriervec[ich].clean();
  }
}

void
FourierContainer::fill(int ch, double value)
{
  fouriervec[ch].fill(value);
}

void
FourierContainer::fill(int ch, int link, double value)
{
  fouriervec[ch + m_index[link]].fill(value);
}

int
FourierContainer::get_local_index(int ch, int link)
{
  return ch + m_index[link];
}

} // namespace dunedaq::dqm

#endif // DQM_SRC_FOURIERCONTAINER_HPP_<|MERGE_RESOLUTION|>--- conflicted
+++ resolved
@@ -160,11 +160,7 @@
 
     for (size_t ich = 0; ich < m_size - 1; ++ich) {
       if (!args.run_mark.get()) {
-<<<<<<< HEAD
         return;
-=======
-        return record;
->>>>>>> 4e207aec
       }
       fouriervec[ich].compute_fourier_transform();
     }
@@ -184,10 +180,6 @@
     info.fourier_plane_times_run++;
   }
 
-<<<<<<< HEAD
-=======
-  return record;
->>>>>>> 4e207aec
 }
 
 
@@ -200,36 +192,16 @@
   auto run_mark = args.run_mark;
   auto map = args.map;
   auto kafka_address = args.kafka_address;
-  std::unique_ptr<daqdataformats::TriggerRecord> ret;
   if (frontend_type == "wib") {
     set_is_running(true);
-<<<<<<< HEAD
     run_<detdataformats::wib::WIBFrame>(std::move(record), args, info);
-=======
-    ret = run_<detdataformats::wib::WIBFrame>(std::move(record), args, info);
->>>>>>> 4e207aec
     set_is_running(false);
   }
   else if (frontend_type == "wib2") {
     set_is_running(true);
-<<<<<<< HEAD
     run_<detdataformats::wib2::WIB2Frame>(std::move(record), args, info);
     set_is_running(false);
   }
-}
-
-void
-FourierContainer::transmit(const std::string& /*kafka_address*/,
-                           std::shared_ptr<ChannelMap> /*cmap*/,
-                           const std::string& /*topicname*/,
-                           int /*run_num*/,
-                           time_t /*timestamp*/)
-{
-=======
-    ret = run_<detdataformats::wib2::WIB2Frame>(std::move(record), args, info);
-    set_is_running(false);
-  }
-  return ret;
 }
 
 // void
@@ -239,7 +211,6 @@
 //                            int run_num,
 //                            time_t timestamp)
 // {
->>>>>>> 4e207aec
 
   // // Placeholders
   // std::string dataname = m_name;
