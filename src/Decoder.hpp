/**
 * @file Decoder.hpp Implementation of decoders used in DQM analysis modules
 *
 * This is part of the DUNE DAQ , copyright 2020.
 * Licensing/copyright details are in the COPYING file that you should have
 * received with this code.
 */
#ifndef DQM_SRC_DECODER_HPP_
#define DQM_SRC_DECODER_HPP_

#include "daqdataformats/Fragment.hpp"
#include "daqdataformats/TriggerRecord.hpp"
#include "detdataformats/wib/WIBFrame.hpp"
#include "detdataformats/wib2/WIB2Frame.hpp"

#include "ers/Issue.hpp"
#include "dqm/DQMIssues.hpp"

#include <climits>
#include <map>
#include <memory>
#include <vector>

namespace dunedaq {
namespace dqm {

template<class T>
std::map<int, std::vector<T*>>
decode_frame(daqdataformats::TriggerRecord& record)
{
  std::vector<std::unique_ptr<daqdataformats::Fragment>>& fragments = record.get_fragments_ref();

  std::map<int, std::vector<T*>> frames;

  for (auto& fragment : fragments) {
<<<<<<< HEAD
    // 20-May-2022, KAB: I wonder if the following check should be on the desired fragment type
    // instead of a veto on undesired fragment types (to avoid having to update this as new types are added)
    if (fragment->get_fragment_type() == daqdataformats::FragmentType::kTP ||
        fragment->get_fragment_type() == daqdataformats::FragmentType::kTA ||
        fragment->get_fragment_type() == daqdataformats::FragmentType::kTC) {
=======
    if (fragment->get_fragment_type() != daqdataformats::FragmentType::kTPCData) {
>>>>>>> 71eabb59
      continue;
    }
    auto id = fragment->get_element_id();
    auto element_id = id.id;
    int num_chunks =
      (fragment->get_size() - sizeof(daqdataformats::FragmentHeader)) / sizeof(T);
    std::vector<T*> tmp;
    for (int i = 0; i < num_chunks; ++i) {
      T* frame = reinterpret_cast<T*>( // NOLINT
      static_cast<char*>(fragment->get_data()) + (i * sizeof(T)));
      tmp.push_back(frame);
    }
    frames[element_id] = tmp;
  }

  return frames;
}

template<class T>
std::map<int, std::vector<T*>>
decode(dunedaq::daqdataformats::TriggerRecord& record) {
}

template <>
std::map<int, std::vector<detdataformats::wib::WIBFrame*>>
decode(dunedaq::daqdataformats::TriggerRecord& record) {
  return decode_frame<detdataformats::wib::WIBFrame>(record);
}

template <>
std::map<int, std::vector<detdataformats::wib2::WIB2Frame*>>
decode(dunedaq::daqdataformats::TriggerRecord& record) {
  return decode_frame<detdataformats::wib2::WIB2Frame>(record);
}


} // namespace dqm
} // namespace dunedaq

#endif // DQM_SRC_DECODER_HPP_<|MERGE_RESOLUTION|>--- conflicted
+++ resolved
@@ -33,15 +33,9 @@
   std::map<int, std::vector<T*>> frames;
 
   for (auto& fragment : fragments) {
-<<<<<<< HEAD
-    // 20-May-2022, KAB: I wonder if the following check should be on the desired fragment type
-    // instead of a veto on undesired fragment types (to avoid having to update this as new types are added)
     if (fragment->get_fragment_type() == daqdataformats::FragmentType::kTP ||
         fragment->get_fragment_type() == daqdataformats::FragmentType::kTA ||
         fragment->get_fragment_type() == daqdataformats::FragmentType::kTC) {
-=======
-    if (fragment->get_fragment_type() != daqdataformats::FragmentType::kTPCData) {
->>>>>>> 71eabb59
       continue;
     }
     auto id = fragment->get_element_id();
