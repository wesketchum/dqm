/**
 * @file ChannelMapFiller.hpp Implementation of an algorithm to fill the channel map
 *
 * This is part of the DUNE DAQ , copyright 2020.
 * Licensing/copyright details are in the COPYING file that you should have
 * received with this code.
 */
#ifndef DQM_SRC_CHANNELMAPFILLER_HPP_
#define DQM_SRC_CHANNELMAPFILLER_HPP_

// DQM
#include "AnalysisModule.hpp"
// #include "ChannelMap.hpp"
#include "ChannelMap.hpp"
#include "ChannelMapHD.hpp"
#include "ChannelMapVD.hpp"

#include "daqdataformats/TriggerRecord.hpp"

#include <memory>
#include <string>

namespace dunedaq::dqm {

class ChannelMapFiller : public AnalysisModule
{
  std::string m_name;
  std::string m_cmap_name;

public:
  ChannelMapFiller(std::string name, std::string cmap_name);
<<<<<<< HEAD
  void run(std::unique_ptr<daqdataformats::TriggerRecord> record, std::unique_ptr<ChannelMap> &map, std::atomic<bool>& run_mark, std::string kafka_address);

};

void
ChannelMapFiller::run(std::unique_ptr<daqdataformats::TriggerRecord> record, std::unique_ptr<ChannelMap> &map, std::atomic<bool>& run_mark, std::string)
=======
  void run(std::unique_ptr<daqdataformats::TriggerRecord> record,
           std::unique_ptr<ChannelMap>& map,
           std::string kafka_address);
};

void
ChannelMapFiller::run(std::unique_ptr<daqdataformats::TriggerRecord> record,
                      std::unique_ptr<ChannelMap>& map,
                      std::string)
>>>>>>> 567322dc
{
  set_is_running(true);

  // Prevent running multiple times
  if (map->is_filled()) {
    return;
  }

  if (m_cmap_name == "HD") {
    map.reset(new ChannelMapHD);
  } else if (m_cmap_name == "VD") {
    map.reset(new ChannelMapVD);
  }

  map->fill(*record);
  set_is_running(false);
}

ChannelMapFiller::ChannelMapFiller(std::string name, std::string cmap_name)
  : m_name(name)
{
  if (cmap_name != "HD" && cmap_name != "VD") {
    TLOG() << "Wrong channel map name";
  } else {
    m_cmap_name = cmap_name;
  }
}

} // namespace dunedaq::dqm

#endif // DQM_SRC_CHANNELMAPFILLER_HPP_<|MERGE_RESOLUTION|>--- conflicted
+++ resolved
@@ -29,24 +29,17 @@
 
 public:
   ChannelMapFiller(std::string name, std::string cmap_name);
-<<<<<<< HEAD
-  void run(std::unique_ptr<daqdataformats::TriggerRecord> record, std::unique_ptr<ChannelMap> &map, std::atomic<bool>& run_mark, std::string kafka_address);
-
-};
-
-void
-ChannelMapFiller::run(std::unique_ptr<daqdataformats::TriggerRecord> record, std::unique_ptr<ChannelMap> &map, std::atomic<bool>& run_mark, std::string)
-=======
   void run(std::unique_ptr<daqdataformats::TriggerRecord> record,
+           std::atomic<bool>& run_mark,
            std::unique_ptr<ChannelMap>& map,
            std::string kafka_address);
 };
 
 void
 ChannelMapFiller::run(std::unique_ptr<daqdataformats::TriggerRecord> record,
+                      std::atomic<bool>& run_mark,
                       std::unique_ptr<ChannelMap>& map,
                       std::string)
->>>>>>> 567322dc
 {
   set_is_running(true);
 
