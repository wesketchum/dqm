--- conflicted
+++ resolved
@@ -31,14 +31,6 @@
 {
 
 public:
-<<<<<<< HEAD
-  HistContainer(std::string name, int nhist, int steps, double low, double high, bool only_mean=false);
-  HistContainer(std::string name, int nhist, std::vector<int>& link_idx, int steps, double low, double high, bool only_mean);
-
-  void run(std::unique_ptr<daqdataformats::TriggerRecord> record, std::unique_ptr<ChannelMap> &map, std::atomic<bool>& run_mark, std::string kafka_address="");
-  void transmit(std::string &kafka_address, std::unique_ptr<ChannelMap> &map, const std::string& topicname, int run_num, time_t timestamp);
-  void transmit_mean_and_rms(std::string &kafka_address, std::unique_ptr<ChannelMap> &map, const std::string& topicname, int run_num, time_t timestamp);
-=======
   HistContainer(std::string name, int nhist, int steps, double low, double high, bool only_mean = false);
   HistContainer(std::string name,
                 int nhist,
@@ -49,6 +41,7 @@
                 bool only_mean);
 
   void run(std::unique_ptr<daqdataformats::TriggerRecord> record,
+           std::atomic<bool>& run_mark,
            std::unique_ptr<ChannelMap>& map,
            std::string kafka_address = "");
   void transmit(std::string& kafka_address,
@@ -61,7 +54,6 @@
                              const std::string& topicname,
                              int run_num,
                              time_t timestamp);
->>>>>>> 567322dc
   void clean();
   void append_to_string(std::uint64_t timestamp, std::unique_ptr<ChannelMap>& map); // NOLINT(build/unsigned)
   void fill(int ch, double value);
@@ -108,13 +100,10 @@
 }
 
 void
-<<<<<<< HEAD
-HistContainer::run(std::unique_ptr<daqdataformats::TriggerRecord> record, std::unique_ptr<ChannelMap> &map, std::atomic<bool>& run_mark, std::string kafka_address)
-=======
 HistContainer::run(std::unique_ptr<daqdataformats::TriggerRecord> record,
+                   std::atomic<bool>& run_mark,
                    std::unique_ptr<ChannelMap>& map,
                    std::string kafka_address)
->>>>>>> 567322dc
 {
   set_is_running(true);
   dunedaq::dqm::Decoder dec;
