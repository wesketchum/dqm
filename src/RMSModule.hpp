/**
 * @file RMSModule.hpp Implementation of a container of Hist objects
 *
 * This is part of the DUNE DAQ , copyright 2020.
 * Licensing/copyright details are in the COPYING file that you should have
 * received with this code.
 */
#ifndef DQM_SRC_RMSMODULE_HPP_
#define DQM_SRC_RMSMODULE_HPP_

// DQM
#include "dqm/AnalysisModule.hpp"
#include "ChannelMap.hpp"
#include "Constants.hpp"
#include "Decoder.hpp"
#include "Exporter.hpp"
#include "dqm/Issues.hpp"
#include "dqm/algs/RMS.hpp"
#include "dqm/FormatUtils.hpp"
#include "dqm/Pipeline.hpp"
#include "dqm/DQMFormats.hpp"
#include "dqm/DQMLogging.hpp"

#include "daqdataformats/TriggerRecord.hpp"
#include "detdataformats/tde/TDE16Frame.hpp"

#include <cstdlib>
#include <map>
#include <string>
#include <vector>
#include <chrono>

namespace dunedaq::dqm {

using logging::TLVL_WORK_STEPS;

class RMSModule : public AnalysisModule
{

public:
  RMSModule(std::string name,
            int nchannels,
            std::vector<int>& link_idx);

  void run(std::shared_ptr<daqdataformats::TriggerRecord> record,
      DQMArgs& args, DQMInfo& info) override;

  template <class T>
  void run_(std::shared_ptr<daqdataformats::TriggerRecord> record,
       DQMArgs& args, DQMInfo& info);

  // std::unique_ptr<daqdataformats::TriggerRecord>
  // run_tdeframe(std::unique_ptr<daqdataformats::TriggerRecord> record,
  //               std::shared_ptr<ChannelMap>& map,
  //               const std::string& kafka_address = "");

  void transmit(const std::string& kafka_address,
                std::shared_ptr<ChannelMap>& map,
                const std::string& topicname,
                int run_num);

  void clean();
  void fill(int ch, double value);
  void fill(int ch, int link, double value);
  int get_local_index(int ch, int link);

private:
  std::string m_name;
  std::vector<RMS> histvec;
  int m_size;
  std::map<int, int> m_index;
};


RMSModule::RMSModule(std::string name,
                             int nchannels,
                             std::vector<int>& link_idx
                     )
  : m_name(name)
  , m_size(nchannels)
{
  for (int i = 0; i < m_size; ++i) {
    histvec.emplace_back(RMS());
  }
  int channels = 0;
  for (size_t i = 0; i < link_idx.size(); ++i) {
    m_index[link_idx[i]] = channels;
    channels += CHANNELS_PER_LINK;
  }
}

// std::unique_ptr<daqdataformats::TriggerRecord>
// RMSModule::run_tdeframe(std::unique_ptr<daqdataformats::TriggerRecord> record,
//                         DQMArgs& args, DQMInfo& info
// {
//   TLOG() << "Running run_tdeframe";
//   auto wibframes = decode<detdataformats::tde::TDE16Frame>(*record);
//   return std::move(record);
// }

template <class T>
void
RMSModule::run_(std::shared_ptr<daqdataformats::TriggerRecord> record,
                DQMArgs& args, DQMInfo& info)
{
  auto map = args.map;

<<<<<<< HEAD
  auto frames = decode<T>(*record, args.max_frames);
  auto pipe = Pipeline<T>({"remove_empty", "check_empty", "check_timestamps_aligned"});
  bool valid_data = pipe(frames);
  if (!valid_data) {
    return record;
  }
=======
  auto frames = decode<T>(record, args.max_frames);
  auto pipe = Pipeline<T>({"remove_empty", "check_empty", "make_same_size", "check_timestamp_aligned"});
  pipe(frames);
>>>>>>> 0f55f25a

  // Get all the keys
  std::vector<int> keys;
  for (auto& [key, value] : frames) {
    keys.push_back(key);
  }

  for (const auto& [key, vec] : frames) {
    for (const auto& fr : vec) {
      for (int ich = 0; ich < CHANNELS_PER_LINK; ++ich) {
        fill(ich, key, get_adc<T>(fr, ich));
      }
    }
  }

  transmit(args.kafka_address,
           map,
           args.kafka_topic,
           record->get_header_ref().get_run_number());
  clean();

}



void
RMSModule::run(std::shared_ptr<daqdataformats::TriggerRecord> record,
               DQMArgs& args, DQMInfo& info)
{
  TLOG(TLVL_WORK_STEPS) << "Running RMS with frontend_type = " << args.frontend_type;
  auto start = std::chrono::steady_clock::now();
  auto frontend_type = args.frontend_type;
  if (frontend_type == "wib") {
    set_is_running(true);
    run_<detdataformats::wib::WIBFrame>(std::move(record), args, info);
    set_is_running(false);
  }
  else if (frontend_type == "wib2") {
    set_is_running(true);
    run_<detdataformats::wib2::WIB2Frame>(std::move(record), args, info);
    set_is_running(false);
  }
  auto stop = std::chrono::steady_clock::now();
  // else if (frontend_type == "tde") {
  //   set_is_running(true);
  //   auto ret = run_<detdataformats::wib::WIBFrame>(std::move(record), map, kafka_address);
  //   set_is_running(false);
  //   return ret;
  // }
  info.rms_time_taken.store(std::chrono::duration_cast<std::chrono::milliseconds>(stop-start).count());
  info.rms_times_run++;
}

void
RMSModule::transmit(const std::string& kafka_address,
                    std::shared_ptr<ChannelMap>& cmap,
                    const std::string& topicname,
                    int run_num)
{
  // Placeholders
  std::string dataname = m_name;
  std::string partition = getenv("DUNEDAQ_PARTITION");
  std::string app_name = getenv("DUNEDAQ_APPLICATION_NAME");
  std::string datasource = partition + "_" + app_name;

  // One message is sent for every plane
  auto channel_order = cmap->get_map();
  for (auto& [plane, map] : channel_order) {
    std::stringstream output;
    output << "{";
    output << "\"source\": \"" << datasource << "\",";
    output << "\"run_number\": \"" << run_num << "\",";
    output << "\"partition\": \"" << partition << "\",";
    output << "\"app_name\": \"" << app_name << "\",";
    output << "\"plane\": \"" << plane << "\",";
    output << "\"algorithm\": \"" << "rms" << "\"";
    output << "}\n\n\n";
    std::vector<int> channels;
    for (auto& [offch, pair] : map) {
      channels.push_back(offch);
    }
    auto bytes = serialization::serialize(channels, serialization::kMsgPack);
    for (auto& b : bytes) {
      output << b;
    }
    output << "\n\n\n";
    std::vector<float> values;
    for (auto& [offch, pair] : map) {
      int link = pair.first;
      int ch = pair.second;
      values.push_back(histvec[get_local_index(ch, link)].rms());
    }
    bytes = serialization::serialize(values, serialization::kMsgPack);
    for (auto& b : bytes) {
      output << b;
    }
    TLOG_DEBUG(5) << "Size of the message in bytes: " << output.str().size();
    KafkaExport(kafka_address, output.str(), topicname);
  }
}

void
RMSModule::clean()
{
  for (int ich = 0; ich < m_size; ++ich) {
    histvec[ich].clean();
  }
}

void
RMSModule::fill(int ch, double value)
{
  histvec[ch].fill(value);
}

void
RMSModule::fill(int ch, int link, double value)
{
  histvec[ch + m_index[link]].fill(value);
}

int
RMSModule::get_local_index(int ch, int link)
{
  return ch + m_index[link];
}

} // namespace dunedaq::dqm

#endif // DQM_SRC_RMSMODULE_HPP_<|MERGE_RESOLUTION|>--- conflicted
+++ resolved
@@ -105,18 +105,12 @@
 {
   auto map = args.map;
 
-<<<<<<< HEAD
   auto frames = decode<T>(*record, args.max_frames);
   auto pipe = Pipeline<T>({"remove_empty", "check_empty", "check_timestamps_aligned"});
   bool valid_data = pipe(frames);
   if (!valid_data) {
-    return record;
-  }
-=======
-  auto frames = decode<T>(record, args.max_frames);
-  auto pipe = Pipeline<T>({"remove_empty", "check_empty", "make_same_size", "check_timestamp_aligned"});
-  pipe(frames);
->>>>>>> 0f55f25a
+    return;
+  }
 
   // Get all the keys
   std::vector<int> keys;
