--- conflicted
+++ resolved
@@ -100,15 +100,9 @@
 // }
 
 template <class T>
-<<<<<<< HEAD
 void
 STDModule::run_(std::shared_ptr<daqdataformats::TriggerRecord> record,
                 DQMArgs& args, DQMInfo& info)
-=======
-std::unique_ptr<daqdataformats::TriggerRecord>
-STDModule::run_(std::unique_ptr<daqdataformats::TriggerRecord> record,
-                DQMArgs& args, DQMInfo&)
->>>>>>> 4e207aec
 {
   auto map = args.map;
 
@@ -138,10 +132,6 @@
            record->get_header_ref().get_run_number());
   clean();
 
-<<<<<<< HEAD
-=======
-  return record;
->>>>>>> 4e207aec
 
 }
 
@@ -154,23 +144,14 @@
   TLOG(TLVL_WORK_STEPS) << "Running STD with frontend_type = " << args.frontend_type;
   auto start = std::chrono::steady_clock::now();
   auto frontend_type = args.frontend_type;
-  std::unique_ptr<daqdataformats::TriggerRecord> ret;
   if (frontend_type == "wib") {
     set_is_running(true);
-<<<<<<< HEAD
     run_<detdataformats::wib::WIBFrame>(std::move(record), args, info);
-=======
-    ret = run_<detdataformats::wib::WIBFrame>(std::move(record), args, info);
->>>>>>> 4e207aec
     set_is_running(false);
   }
   else if (frontend_type == "wib2") {
     set_is_running(true);
-<<<<<<< HEAD
-     run_<detdataformats::wib2::WIB2Frame>(std::move(record), args, info);
-=======
-    ret = run_<detdataformats::wib2::WIB2Frame>(std::move(record), args, info);
->>>>>>> 4e207aec
+    run_<detdataformats::wib2::WIB2Frame>(std::move(record), args, info);
     set_is_running(false);
   }
   auto stop = std::chrono::steady_clock::now();
@@ -184,10 +165,6 @@
   // }
   info.std_time_taken.store(std::chrono::duration_cast<std::chrono::milliseconds>(stop-start).count());
   info.std_times_run++;
-<<<<<<< HEAD
-=======
-  return ret;
->>>>>>> 4e207aec
 }
 
 void
